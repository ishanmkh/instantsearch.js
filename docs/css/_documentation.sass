$header-nav-spacing: 50px

code
  word-wrap: break-word

// Layout

// Navigation
.widget-nav
  padding: 0
  padding-left: 15px
  font-weight: lighter
  background-color: $gray-light
  position: fixed
<<<<<<< HEAD
  +position($navbar-height,null,0,0)
=======
  +position($header-nav-spacing, null, 0, 0)
>>>>>>> 1249752f

.documentation-menu
  height: 100%
  overflow-y: auto
  padding: 0
  font-size: 1.2em
  font-weight: bold
  > ul
    line-height: 2em
    list-style: none
    margin: 0
    padding: 15px 0
    ul ul li:before
      content: ""
      width: 8px
      height: 8px
      background-color: $brand-primary
      border-radius: 1px
      margin-right: 4px
      display: inline-block
    a
      color: #242424
      &:hover
        color: $brand-primary
        text-decoration: none
    ul
      font-size: 0.85em
      padding: 0 0 5px 10px
      line-height: 1.7em
      list-style: none

// Left panel
.widget-description
  padding-right: 0

.main-documentation
  height: 100%
  padding-top: $header-nav-spacing
  .description
    min-height: 84px

.shameless-marketing
  float: right
  width: 43%
  color: rgba(white, 0.75)
  font-size: .9em
  img
    position: relative
  .sticker
    +size(60px,60px)
    margin: 0 auto
    border-radius: 50%
    opacity: 0
    animation: arrow 1s ease-in-out
    animation-fill-mode: forwards
    border: solid 2px rgba(white, 0.5)
    margin-bottom: 10px
    p
      padding: 0
      height: 100%
      padding: 0
      margin: 0
    img
      position: absolute
      top: 50%
      left: 50%
      transform: translate(-50%, -50%)
  .sticker-algolia
    animation-delay: 0.5s
    margin-top: -2px
  .sticker-open-source
    animation-delay: 1s
  .sticker-ux
    animation-delay: 1.5s

.documentation-content
  padding: 30px
  font-size: 14px
  color: rgba(0, 0, 0, 0.75)
  p
    line-height: 1.8em
  h1[id], h2[id], h3[id]
    clear: both
  h1[id], h2[id], h3[id], h4[id], h5[id]
    &:before
      content: ""
      display: block
      height: $anchor-offset
      margin: -$anchor-offset 0 0
    a.anchor
      display: inline-block
      font-size: 0.7em
      visibility: hidden
      padding-right: 0.2em
      margin-top: -0.5em
      color: inherit
      &:hover, &:active, &:focus
        color: inherit
        text-decoration: none
    &:hover
      a.anchor
        visibility: visible
  > p, > div[id], > h1, > h2, > h3, > h4, > h5, > pre, > .highlight, > ul, > .row
    margin-right: 50%
    max-width: 50%
  ul
    padding: 0 10px 0 30px
  li
    padding-bottom: 6px
  > .highlight, > .row .highlight
    pre
      border: 0
      .o
        color: inherit
  h2, .h2
    margin-top: 3em
    font-size: 2em
    font-weight: normal
    text-transform: uppercase
    clear: both
    &:first-child
      margin-top: 0
  h3, .h3
    margin: 2em 0 0.8em
    font-size: 1.7em
    font-weight: bold
    clear: both
  h4, .h4
    border-bottom: dashed 1px #cccccc
    padding: 0 0 8px
    margin: 2em 0 1em 0
    font-size: 1.3em
    font-weight: bold
    clear: both
  code
    background-color: #f3f3f3
    border: 1px solid darken(#f3f3f3, 7%)
    color: $text-color
    font-weight: bold
  .code-box
    code
      background: transparent
      border: none
      font-weight: normal
  .version
    font-size: .9em
    margin-top: 2em
    strong
      color: white

.widget-icon
  margin: 4px 20px 20px 0

.html-container
  border: none
  color: #a3b6cb
  padding: 9.5px
  margin: 0 0 10px
  background-color: #0a1724
  word-wrap: normal
  white-space: pre
  overflow-x: scroll

.widget-container
  padding: 50px 40px 40px
  border: solid 1px #e4e4e4
  border-radius: 5px
  position: relative
  overflow-x: hidden
  clear: left
  &:after
    font-size: 11px
    content: "Widget display"
    top: 0
    left: 0
    color: #999999
    padding: 4px 6px
    line-height: 1em
    position: absolute
    background-color: $gray-light
    border: solid 1px #e4e4e4
    border-width: 0 1px 1px 0
    border-radius: 5px 0 3px 0

.codebox-combo
  clear: both
  & > p
    float: left
    max-width: 50%
  .code-box
    float: right

// Code box

.code-samples
  background-color: #172c4f
  background: linear-gradient(to bottom, #0a1724 0%, #172c4f 100%)
  position: absolute
  width: 46%
  +position(0,0,0,null)

.code-box
  position: relative
  width: 44%
  float: right
  clear: right
  .btn-group
    position: absolute
    right: 0
    top: -3em
    .toggle-doc-button
      text-align: right
      color: $brand-primary
      background-color: #0a1724
      border: none
      transition: color  .2s, background-color .2s
      &:hover
        color: white
      &:active, &:focus
        outline: 0px
      &.active
        background: #163350
  .copy-btn
    display: block
    position: absolute
    right: 5px
    top: 5px
    opacity: 0
    font-size: .9em
    background-color: rgba($brand-primary, 0.1)
    border: none
    text-transform: uppercase
    color: rgba(white, 0.4)
    transition: opacity .2s
    &:active, &:focus
      outline: 0px
    &:active
      color: #0a1724
      background-color: $brand-primary
      border-color: #0a1724
  &:hover
    .copy-btn
      display: block
      opacity: 1
  .jsdoc
    border: none
    color: #a3b6cb
    padding: 9.5px
    margin: 0 0 10px
    background-color: #0a1724
    code
      background-color: #0a1724
    .attr-optional code
      color: #46aeda
    .attr-required code
      color: $success-color
    .attr-infos
      display: block
      font-size: .8em
      margin-left: 10px
    h5
      text-decoration: underline
      color: #dddddd
    pre
      background: transparent
      border: none
      padding: 0
      margin-bottom: 1.5em
    table
      table-layout: fixed
      margin-top: 1em
      width: 100%
      th
        font-size: 11px
        font-weight: bold
        text-transform: uppercase
        border-bottom: solid 1px #758393
      td
        padding: 0.5em
        border-bottom: solid 1px #162b50
        code
          color: white
    .attr-legend
      padding: 10px
      margin: 0
      text-align: right
      span
        font-size: 10px
        color: #58d158

  .requirements
    display: none
    border: none
    color: #a3b6cb
    padding: 9.5px
    margin: 0 0 10px
    background-color: #0a1724
    code
      font-size: 1em
      background: none
      color: #58d158

// Widgets
#q input
  width: 100%
  padding: 2px 3px

.ais-hierarchical-menu--item__active > div > a,
.ais-menu--item__active > div > a,
.ais-pagination--item__active a
  font-weight: bold
  color: #0a1724


// debug
.debug-widget
  position: relative
  &.widget-container:after
    z-index: 11
    border: none
  > [class^=ais-]
    outline: 1px solid #660000
    &:before
      content: "." attr(class)
      text-align: right
      white-space: nowrap
      font-size: 11px
      z-index: 10
      position: absolute
      top: 0
      right: 0
      left: 0
      padding: 4px 6px
      line-height: 1em
      background-color: $gray-light
      color: #660000
  [class^=ais-]
    cursor: pointer
    padding: 4px
    &:hover
      outline: 1px solid #660000
      &:before
        content: "." attr(class)
        text-align: right
        white-space: nowrap
        font-size: 11px
        font-size: 12px
        font-weight: bold
        z-index: 10
        position: absolute
        top: 0
        right: 0
        left: 0
        padding: 4px 6px
        line-height: 1em
        background-color: $gray-light
        color: #660000
    [class^=ais-]
      &:hover
        outline: 1px solid #990000
        &:before
          color: #990000
      [class^=ais-]
        &:hover
          outline: 1px solid #cc3300
          &:before
            color: #cc3300
        [class^=ais-]
          &:hover
            outline: 1px solid #ff6600
            &:before
              color: #ff6600
    label:hover
      // hovering a label containing a input forwards the `:hover` state to the input
      // let's hide it except when you focus/activate it
      input[class^=ais-]:hover
        &:before
          display: none
      input[class^=ais-]:focus, input[class^=ais-]:active
        &:before
          display: block


@media (max-width: $screen-sm-max)
  .main-documentation
    padding: 60px 0 0 0
    .row
      margin: 0
    img
      max-width: 100%
  .documentation-content
    padding: 60px 0 0 0
    font-size: .95em
  .toc-menu
    position: fixed
<<<<<<< HEAD
    top: $navbar-height
=======
    top: $header-nav-spacing
>>>>>>> 1249752f
    left: 0
    width: 100%
    background: $gray-light
    padding: 8px 10px
    z-index: 2
  .widget-description
    p, h1, h2, h3, h4
      padding: 0 0 0 20px

@media (max-width: $screen-xs-max)
  .widget-container
    clear: both
  .code-box
    width: 100%
    background: #172c4f
    margin-bottom: 1em
    .btn-group
      position: static
    .copy-btn
      display: none
      visibility: hidden
    .btn-group
      .toggle-doc-button
        background: #163350
        &.active
          background: #0a1724
    .jsdoc
      margin: 0
  .widget-description
    -webkit-overflow-scrolling: touch
    padding: 0
    p, h1, h2, h3, h4, div[id], ul, .highlight
      margin-right: 0
      width: 100%
      max-width: 100%
    p, h1, h2, h3, h4
      padding: 9.5px
  .highlight pre
    margin: 0
    border-radius: 0<|MERGE_RESOLUTION|>--- conflicted
+++ resolved
@@ -1,5 +1,3 @@
-$header-nav-spacing: 50px
-
 code
   word-wrap: break-word
 
@@ -12,11 +10,7 @@
   font-weight: lighter
   background-color: $gray-light
   position: fixed
-<<<<<<< HEAD
   +position($navbar-height,null,0,0)
-=======
-  +position($header-nav-spacing, null, 0, 0)
->>>>>>> 1249752f
 
 .documentation-menu
   height: 100%
@@ -54,7 +48,7 @@
 
 .main-documentation
   height: 100%
-  padding-top: $header-nav-spacing
+  padding-top: $navbar-height
   .description
     min-height: 84px
 
@@ -412,11 +406,7 @@
     font-size: .95em
   .toc-menu
     position: fixed
-<<<<<<< HEAD
     top: $navbar-height
-=======
-    top: $header-nav-spacing
->>>>>>> 1249752f
     left: 0
     width: 100%
     background: $gray-light
