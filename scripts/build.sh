#!/usr/bin/env bash

set -ev # exit when error

ROOT=`dirname "$0"`/..

mkdir -p dist/themes

license="/*! instantsearch.js ${VERSION:-UNRELEASED} | © Algolia SAS | github.com/algolia/instantsearch.js */"

bundle='instantsearch'

printf "\n\nBuild"

printf "\n\nBuild: webpack\n"
webpack

printf "\n\nBuild: minify\n"
cat dist/$bundle.js | uglifyjs -c warnings=false -m > dist/$bundle.min.js

<<<<<<< HEAD
printf "\n\nBuild: CSS"
for source in "$ROOT"/themes/[^_]*.sass; do
  base=`basename "$source" .sass`
  node-sass "$source" > dist/themes/$base.css
  cleancss dist/themes/$base.css > dist/themes/$base.min.css
done
=======
printf "\n\nBuild: CSS\n"
cp themes/default.css dist/themes/default.css
cleancss dist/themes/default.css > dist/themes/default.min.css
>>>>>>> 4faf1955

printf "\n\nBuild: prepend license\n"
printf "$license" | cat - dist/"$bundle".js > /tmp/out && mv /tmp/out dist/"$bundle".js
printf "$license" | cat - dist/"$bundle".min.js > /tmp/out && mv /tmp/out dist/"$bundle".min.js

printf "\n\nBuild: filesize\n"

printf "=> $bundle.min.js gzipped will weight `cat dist/$bundle.min.js | gzip -9 | wc -c | pretty-bytes`\n"<|MERGE_RESOLUTION|>--- conflicted
+++ resolved
@@ -18,18 +18,12 @@
 printf "\n\nBuild: minify\n"
 cat dist/$bundle.js | uglifyjs -c warnings=false -m > dist/$bundle.min.js
 
-<<<<<<< HEAD
-printf "\n\nBuild: CSS"
+printf "\n\nBuild: CSS\n"
 for source in "$ROOT"/themes/[^_]*.sass; do
   base=`basename "$source" .sass`
   node-sass "$source" > dist/themes/$base.css
   cleancss dist/themes/$base.css > dist/themes/$base.min.css
 done
-=======
-printf "\n\nBuild: CSS\n"
-cp themes/default.css dist/themes/default.css
-cleancss dist/themes/default.css > dist/themes/default.min.css
->>>>>>> 4faf1955
 
 printf "\n\nBuild: prepend license\n"
 printf "$license" | cat - dist/"$bundle".js > /tmp/out && mv /tmp/out dist/"$bundle".js
