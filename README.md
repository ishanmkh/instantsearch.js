# instantsearch.js

*instantsearch.js* is a library of widgets to build high performance instant search experiences using Algolia

[![Version][version-svg]][package-url] [![Build Status][travis-svg]][travis-url] [![License][license-image]][license-url] [![Downloads][downloads-image]][downloads-url]

[travis-svg]: https://img.shields.io/travis/algolia/instantsearch.js/master.svg?style=flat-square
[travis-url]: https://travis-ci.org/algolia/instantsearch.js
[license-image]: http://img.shields.io/badge/license-MIT-green.svg?style=flat-square
[license-url]: LICENSE
[downloads-image]: https://img.shields.io/npm/dm/instantsearch.js.svg?style=flat-square
[downloads-url]: http://npm-stat.com/charts.html?package=instantsearch.js
[version-svg]: https://img.shields.io/npm/v/instantsearch.js.svg?style=flat-square
[package-url]: https://npmjs.org/package/instantsearch.js

API is unstable. We welcome any idea and pull request.

To get started, check out [algolia.github.com/instantsearch.js](https://algolia.github.com/instantsearch.js)!


## Table of contents

<!-- START doctoc generated TOC please keep comment here to allow auto update -->
<!-- DON'T EDIT THIS SECTION, INSTEAD RE-RUN doctoc TO UPDATE -->


- [Setup](#setup)
  - [npm, browserify, webpack](#npm-browserify-webpack)
  - [`<script>`](#script)
- [Quick Start](#quick-start)
- [Browser support](#browser-support)
- [Development workflow](#development-workflow)
- [Test](#test)
- [License](#license)
- [More...](#more)

<!-- END doctoc generated TOC please keep comment here to allow auto update -->

## Setup

### npm, browserify, webpack

```sh
npm install instantsearch.js --save-dev
```

### `<script>`

instantsearch.js is available on [jsDelivr](http://www.jsdelivr.com/):

```html
<script src="//cdn.jsdelivr.net/instantsearch.js/0/instantsearch.min.js"></script>
```

## Quick Start

```js
var instantsearch = require('instantsearch.js');
var search = instantsearch({
  appId: appId, // Mandatory
  apiKey: apiKey, // Mandatory
  indexName: indexName, // Mandatory
  numberLocale: 'fr-FR' // Optional, defaults to 'en-EN',
  urlSync: { // optionnal, activate url sync if defined
    useHash: false
  }
});

// add a search box widget
search.addWidget(
  instantsearch.widgets.searchBox({
    container: '#search-box',
    placeholder: 'Search for libraries in France...'
  })
);

// add a hits widget
search.addWidget(
  instantsearch.widgets.hits({
    container: '#hits-container',
    hitsPerPage: 10
  })
);

// start
search.start();
```
## Browser support

We natively support IE10+ and all other modern browsers without any dependency need
on your side.

To get < IE10 support, please insert this code in the `<head>`:

```html
<meta http-equiv="X-UA-Compatible" content="IE=Edge">
<!--[if lte IE 9]>
  <script src="https://cdn.polyfill.io/v2/polyfill.min.js"></script>
<![endif]-->
```

We use the [polyfill.io](https://cdn.polyfill.io/v2/docs/).

## Themes

To help get you started, we provide a default theme for the widgets. This is
just a `css` file that you have to add to your page to add basic styling.

It is available from [jsDelivr](http://www.jsdelivr.com/):

```html
<link rel="stylesheet" href="//cdn.jsdelivr.net/instantsearch.js/0/themes/default.min.css">
<!-- or the unminified version -->
<link rel="stylesheet" href="//cdn.jsdelivr.net/instantsearch.js/0/themes/default.css">
```

It contains (empty) selectors for all the possible markup added by the widgets,
so you can use it as a base for creating your own custom theme. We will provide
more themes in the future.

## Development workflow

```sh
npm run dev
# open http://localhost:8080
# make changes in your widgets, or in example/app.js
```

## Test

```sh
npm test # jsdom + lint
npm run test:watch # jsdom
npm run test:watch:browser # chrome
npm run test:watch:browser -- --browsers ChromeCanary # force Chrome Canary
```

## Instant search configuration

The main configuration of instantsearch.js is done through a configuration object.
The minimal configuration is made a of three attributes :

```js
instantsearch({
  appId: 'my_application_id',
  apiKey: 'my_search_api_key',
  indexName: 'my_index_name'
});
```

It can also contain other optionnal attributes to enable other features.

### Number locale

For the display of numbers, the locale will be determined by
the browsers or forced in the configuration :

```js
instantsearch({
  appId: 'my_application_id',
  apiKey: 'my_search_api_key',
  indexName: 'my_index_name',
  numberLocale: 'en-US'
});
```

### Initial search parameters

At the start of instantsearch, the search configuration is based on the input
of each widget and the URL. It is also possible to change the defaults of 
the configuration through an object that can contain any parameters understood
by the Algolia API.

```js
instantsearch({
  appId: 'my_application_id',
  apiKey: 'my_search_api_key',
  indexName: 'my_index_name',
  searchParameters: {
    typoTolerance: 'strict'
  }
});
```

### URL synchronisation

Instantsearch let you synchronize the url with the current search parameters.
In order to activate this feature, you need to add the urlSync object. It accepts
3 parameters : 
   - trackedParameters:string[] parameters that will be synchronized in the
      URL. By default, it will track the query, all the refinable attribute (facets and numeric
      filters), the index and the page.
   - useHash:boolean if set to true, the url will be hash based. Otherwise,
      it'll use the query parameters using the modern history API.
   - threshold:number time in ms after which a new state is created in the browser
      history. The default value is 700.

All those parameters are optional and a minimal configuration looks like :

```js
instantsearch({
  appId: 'my_application_id',
  apiKey: 'my_search_api_key',
  indexName: 'my_index_name',
  urlSync: {}
});
```


## License

instantsearch.js is [MIT licensed](./LICENSE).


<<<<<<< HEAD
## More...
=======
```html
<div class="ais-menu">
  <div class="ais-menu--header ais-header">[custom header template]</div>
  <div class="ais-menu--body">
    <div class="ais-menu--list">
      <div class="ais-menu--item">
        <a class="ais-menu--link" href="/url">
          Your value
          <span class="ais-menu--count">42</span>
        </a>
      </div>
      <div class="ais-menu--item ais-menu--item__active">
        <a class="ais-menu--link" href="/url">
          Your active value
          <span class="ais-menu--count">42</span>
        </a>
      </div>
    </div>
  </div>
  <div class="ais-menu--footer ais-footer">[custom footer template]</div>
</div>
```

```css
.ais-menu {
}
.ais-menu--header {
}
.ais-menu--body {
}
.ais-menu--list {
}
.ais-menu--item {
}
.ais-menu--item__active {
}
.ais-menu--link {
}
.ais-menu--count {
}
.ais-menu--footer {
}
```

### rangeSlider

![Example of the rangeSlider widget][rangeSlider]

#### API

```js
/**
 * Instantiate a slider based on a numeric attribute
 * @param  {string|DOMElement} options.container CSS Selector or DOMElement to insert the widget
 * @param  {string} options.facetName Name of the attribute for faceting
 * @param  {boolean|Object} [options.tooltips=true] Should we show tooltips or not.
 * The default tooltip will show the formatted corresponding value without any other token.
 * You can also provide
 * tooltips: {format: function(formattedValue, rawValue) {return '$' + formattedValue}}
 * So that you can format the tooltip display value as you want
 * @param  {Object} [options.templates] Templates to use for the widget
 * @param  {string|Function} [options.templates.header=''] Header template
 * @param  {string|Function} [options.templates.footer=''] Footer template
 * @param  {Object} [options.cssClasses] CSS classes to add to the wrapping elements: root, body
 * @param  {string|string[]} [options.cssClasses.root] CSS class to add to the root element
 * @param  {string|string[]} [options.cssClasses.body] CSS class to add to the body element
 * @param  {boolean} [hideContainerWhenNoResults=true] Hide the container when no results match
 * @return {Object}
 */
```

#### Usage

```html
<div id="price"></div>
```

```js
search.addWidget(
  instantsearch.widgets.rangeSlider({
    container: '#price',
    facetName: 'price',
    tooltips: {
      format: function(formattedValue) {
        return '$' + formattedValue;
      }
    }
  })
);
```

### priceRanges

![Example of the pricesRanges widget][priceRanges]

#### API

```js
/**
 * Instantiate a price ranges on a numerical facet
 * @param  {string|DOMElement} options.container Valid CSS Selector as a string or DOMElement
 * @param  {string} options.facetName Name of the attribute for faceting
 * @param  {Object} [options.cssClasses] CSS classes to add
 * @param  {string} [options.cssClasses.root] CSS class to add to the root element
 * @param  {string} [options.cssClasses.header] CSS class to add to the header element
 * @param  {string} [options.cssClasses.body] CSS class to add to the body element
 * @param  {string} [options.cssClasses.list] CSS class to add to the wrapping list element
 * @param  {string} [options.cssClasses.item] CSS class to add to each item element
 * @param  {string} [options.cssClasses.active] CSS class to add to the active item element
 * @param  {string} [options.cssClasses.link] CSS class to add to each link element
 * @param  {string} [options.cssClasses.form] CSS class to add to the form element
 * @param  {string} [options.cssClasses.label] CSS class to add to each wrapping label of the form
 * @param  {string} [options.cssClasses.input] CSS class to add to each input of the form
 * @param  {string} [options.cssClasses.currency] CSS class to add to each currency element of the form
 * @param  {string} [options.cssClasses.separator] CSS class to add to the separator of the form
 * @param  {string} [options.cssClasses.button] CSS class to add to the submit button of the form
 * @param  {string} [options.cssClasses.footer] CSS class to add to the footer element
 * @param  {Object} [options.templates] Templates to use for the widget
 * @param  {string|Function} [options.templates.item] Item template
 * @param  {Object} [options.labels] Labels to use for the widget
 * @param  {string|Function} [options.labels.currency] Currency label
 * @param  {string|Function} [options.labels.separator] Separator labe, between min and max
 * @param  {string|Function} [options.labels.button] Button label
 * @param  {boolean} [hideContainerWhenNoResults=true] Hide the container when no results match
 * @return {Object}
 */
```

#### Usage

```js
search.addWidget(
  instantsearch.widgets.priceRanges({
    container: '#price-ranges',
    facetName: 'price'
  })
);
```

#### Styling

```html
<div class="ais-price-ranges">
  <div class="ais-price-ranges--header ais-header">Header</div>
  <div class="ais-price-ranges--body">
    <div class="ais-price-ranges--item">
      <a class="ais-price-ranges--range" href="...">$3 - $13</a>
    </div>
    <div class="ais-price-ranges--item ais-price-ranges--item__active">
      <a class="ais-price-ranges--range" href="...">$13 - $40</a>
    </div>
    <form class="ais-price-ranges--form">
      <label class="ais-price-ranges--label">
        <span class="ais-price-ranges--currency>$ </span>
        <input class="ais-price-ranges--input" />
      </label>
      <span class="ais-price-ranges--separator"> to </span>
      <label class="ais-price-ranges--label">
        <span class="ais-price-ranges--currency>$ </span>
        <input class="ais-price-ranges--input" />
      </label>
      <button class="ais-price-ranges--button">Go</button>
    </form>
  </div>
  <div class="ais-price-ranges--footer ais-footer">Footer</div>
</div>
```

```css
.ais-price-ranges {
}
.ais-price-ranges--header {
}
.ais-price-ranges--body {
}
.ais-price-ranges--list {
}
.ais-price-ranges--item {
}
.ais-price-ranges--item__active {
}
.ais-price-ranges--link {
}
.ais-price-ranges--form {
}
.ais-price-ranges--label {
}
.ais-price-ranges--currency {
}
.ais-price-ranges--input {
}
.ais-price-ranges--separator {
}
.ais-price-ranges--button {
}
.ais-price-ranges--footer {
}

```

### hierarchicalMenu

![Example of the hierarchicalMenu widget][hierarchicalMenu]

#### API

```js
/**
 * Create a hierarchical menu using multiple attributes
 * @param  {string|DOMElement} options.container CSS Selector or DOMElement to insert the widget
 * @param  {string[]} options.attributes Array of attributes to use to generate the hierarchy of the menu.
 * You need to follow some conventions:
 * @param  {string[]} [options.sortBy=['count:desc']] How to sort refinements. Possible values: `count|isRefined|name:asc|desc`
 * @param  {number} [options.limit=100] How much facet values to get
 * @param  {Object} [options.cssClasses] CSS classes to add to the wrapping elements: root, list, item
 * @param  {string|string[]} [options.cssClasses.root] CSS class to add to the root element
 * @param  {string|string[]} [options.cssClasses.header] CSS class to add to the header element
 * @param  {string|string[]} [options.cssClasses.body] CSS class to add to the body element
 * @param  {string|string[]} [options.cssClasses.footer] CSS class to add to the footer element
 * @param  {string|string[]} [options.cssClasses.list] CSS class to add to the list element
 * @param  {string|string[]} [options.cssClasses.item] CSS class to add to each item element
 * @param  {string|string[]} [options.cssClasses.active] CSS class to add to each active element
 * @param  {string|string[]} [options.cssClasses.link] CSS class to add to each link (when using the default template)
 * @param  {string|string[]} [options.cssClasses.count] CSS class to add to each count element (when using the default template)
 * @param  {Object} [options.templates] Templates to use for the widget
 * @param  {string|Function} [options.templates.header=''] Header template (root level only)
 * @param  {string|Function} [options.templates.item] Item template
 * @param  {string|Function} [options.templates.footer=''] Footer template (root level only)
 * @param  {Function} [options.transformData] Method to change the object passed to the item template
 * @param  {boolean} [hideContainerWhenNoResults=true] Hide the container when there's no results
 * @return {Object}
 */
```

#### Algolia requirements

All the `attributes` should be added to `attributesForFaceting` in your index settings.

Your index's objects must be formatted in a way that is expected by the `hierarchicalMenu` widget:

```json
{
  "objectID": "123",
  "name": "orange",
  "categories": {
    "lvl0": "fruits",
    "lvl1": "fruits > citrus"
  }
}
```

#### Usage

```js
search.addWidget(
  instantsearch.widgets.hierarchicalMenu({
    container: '#products',
    attributes: ['categories.lvl0', 'categories.lvl1', 'categories.lvl2']
  })
);
```

#### Styling

```html
<div class="ais-hierarchical-menu">
  <div class="ais-hierarchical-menu--header ais-header">[custom header template]</div>
  <div class="ais-hierarchical-menu--body">
    <div class="ais-hierarchical-menu--list ais-hierarchical-menu--list__lvl0">
      <div class="ais-hierarchical-menu--item">
        <a class="ais-hierarchical-menu--link" href="/url">
          Your value
          <span class="ais-hierarchical-menu--count">42</span>
        </a>
      </div>
      <div class="ais-hierarchical-menu--item ais-hierarchical-menu--item__active">
        <a class="ais-hierarchical-menu--link" href="/url">
          Your active value
          <span class="ais-hierarchical-menu--count">42</span>
        </a>
        <div class="ais-hierarchical-menu--list ais-hierarchical-menu--list__lvl1">
          <div class="ais-hierarchical-menu--item">
            <a class="ais-hierarchical-menu--link" href="/url">
              Your subvalue 1
              <span class="ais-hierarchical-menu--count">10</span>
            </a>
          </div>
          <div class="ais-hierarchical-menu--item">
            <a class="ais-hierarchical-menu--link" href="/url">
              Your subvalue 2
              <span class="ais-hierarchical-menu--count">32</span>
            </a>
          </div>
        </div>
      </div>
    </div>
  </div>
  <div class="ais-hierarchical-menu--footer ais-footer">[custom footer template]</div>
</div>
```

```css
.ais-hierarchical-menu {
}
.ais-hierarchical-menu--header {
}
.ais-hierarchical-menu--body {
}
.ais-hierarchical-menu--list {
}
.ais-hierarchical-menu--list__lvl0 {
}
.ais-hierarchical-menu--list__lvl1 {
}
.ais-hierarchical-menu--item {
}
.ais-hierarchical-menu--item__active {
}
.ais-hierarchical-menu--link {
}
.ais-hierarchical-menu--count {
}
.ais-hierarchical-menu--footer {
}
```

## Browser support

We natively support IE10+ and all other modern browsers without any dependency need
on your side.

To get < IE10 support, please insert this code in the `<head>`:

```html
<meta http-equiv="X-UA-Compatible" content="IE=Edge">
<!--[if lte IE 9]>
  <script src="https://cdn.polyfill.io/v2/polyfill.min.js"></script>
<![endif]-->
```
>>>>>>> f63227ca

There's only so much we can cram in here. To read more about the community and guidelines for submitting pull requests, please read the [Contributing document](CONTRIBUTING.md).<|MERGE_RESOLUTION|>--- conflicted
+++ resolved
@@ -206,354 +206,11 @@
 });
 ```
 
-
 ## License
 
 instantsearch.js is [MIT licensed](./LICENSE).
 
 
-<<<<<<< HEAD
 ## More...
-=======
-```html
-<div class="ais-menu">
-  <div class="ais-menu--header ais-header">[custom header template]</div>
-  <div class="ais-menu--body">
-    <div class="ais-menu--list">
-      <div class="ais-menu--item">
-        <a class="ais-menu--link" href="/url">
-          Your value
-          <span class="ais-menu--count">42</span>
-        </a>
-      </div>
-      <div class="ais-menu--item ais-menu--item__active">
-        <a class="ais-menu--link" href="/url">
-          Your active value
-          <span class="ais-menu--count">42</span>
-        </a>
-      </div>
-    </div>
-  </div>
-  <div class="ais-menu--footer ais-footer">[custom footer template]</div>
-</div>
-```
-
-```css
-.ais-menu {
-}
-.ais-menu--header {
-}
-.ais-menu--body {
-}
-.ais-menu--list {
-}
-.ais-menu--item {
-}
-.ais-menu--item__active {
-}
-.ais-menu--link {
-}
-.ais-menu--count {
-}
-.ais-menu--footer {
-}
-```
-
-### rangeSlider
-
-![Example of the rangeSlider widget][rangeSlider]
-
-#### API
-
-```js
-/**
- * Instantiate a slider based on a numeric attribute
- * @param  {string|DOMElement} options.container CSS Selector or DOMElement to insert the widget
- * @param  {string} options.facetName Name of the attribute for faceting
- * @param  {boolean|Object} [options.tooltips=true] Should we show tooltips or not.
- * The default tooltip will show the formatted corresponding value without any other token.
- * You can also provide
- * tooltips: {format: function(formattedValue, rawValue) {return '$' + formattedValue}}
- * So that you can format the tooltip display value as you want
- * @param  {Object} [options.templates] Templates to use for the widget
- * @param  {string|Function} [options.templates.header=''] Header template
- * @param  {string|Function} [options.templates.footer=''] Footer template
- * @param  {Object} [options.cssClasses] CSS classes to add to the wrapping elements: root, body
- * @param  {string|string[]} [options.cssClasses.root] CSS class to add to the root element
- * @param  {string|string[]} [options.cssClasses.body] CSS class to add to the body element
- * @param  {boolean} [hideContainerWhenNoResults=true] Hide the container when no results match
- * @return {Object}
- */
-```
-
-#### Usage
-
-```html
-<div id="price"></div>
-```
-
-```js
-search.addWidget(
-  instantsearch.widgets.rangeSlider({
-    container: '#price',
-    facetName: 'price',
-    tooltips: {
-      format: function(formattedValue) {
-        return '$' + formattedValue;
-      }
-    }
-  })
-);
-```
-
-### priceRanges
-
-![Example of the pricesRanges widget][priceRanges]
-
-#### API
-
-```js
-/**
- * Instantiate a price ranges on a numerical facet
- * @param  {string|DOMElement} options.container Valid CSS Selector as a string or DOMElement
- * @param  {string} options.facetName Name of the attribute for faceting
- * @param  {Object} [options.cssClasses] CSS classes to add
- * @param  {string} [options.cssClasses.root] CSS class to add to the root element
- * @param  {string} [options.cssClasses.header] CSS class to add to the header element
- * @param  {string} [options.cssClasses.body] CSS class to add to the body element
- * @param  {string} [options.cssClasses.list] CSS class to add to the wrapping list element
- * @param  {string} [options.cssClasses.item] CSS class to add to each item element
- * @param  {string} [options.cssClasses.active] CSS class to add to the active item element
- * @param  {string} [options.cssClasses.link] CSS class to add to each link element
- * @param  {string} [options.cssClasses.form] CSS class to add to the form element
- * @param  {string} [options.cssClasses.label] CSS class to add to each wrapping label of the form
- * @param  {string} [options.cssClasses.input] CSS class to add to each input of the form
- * @param  {string} [options.cssClasses.currency] CSS class to add to each currency element of the form
- * @param  {string} [options.cssClasses.separator] CSS class to add to the separator of the form
- * @param  {string} [options.cssClasses.button] CSS class to add to the submit button of the form
- * @param  {string} [options.cssClasses.footer] CSS class to add to the footer element
- * @param  {Object} [options.templates] Templates to use for the widget
- * @param  {string|Function} [options.templates.item] Item template
- * @param  {Object} [options.labels] Labels to use for the widget
- * @param  {string|Function} [options.labels.currency] Currency label
- * @param  {string|Function} [options.labels.separator] Separator labe, between min and max
- * @param  {string|Function} [options.labels.button] Button label
- * @param  {boolean} [hideContainerWhenNoResults=true] Hide the container when no results match
- * @return {Object}
- */
-```
-
-#### Usage
-
-```js
-search.addWidget(
-  instantsearch.widgets.priceRanges({
-    container: '#price-ranges',
-    facetName: 'price'
-  })
-);
-```
-
-#### Styling
-
-```html
-<div class="ais-price-ranges">
-  <div class="ais-price-ranges--header ais-header">Header</div>
-  <div class="ais-price-ranges--body">
-    <div class="ais-price-ranges--item">
-      <a class="ais-price-ranges--range" href="...">$3 - $13</a>
-    </div>
-    <div class="ais-price-ranges--item ais-price-ranges--item__active">
-      <a class="ais-price-ranges--range" href="...">$13 - $40</a>
-    </div>
-    <form class="ais-price-ranges--form">
-      <label class="ais-price-ranges--label">
-        <span class="ais-price-ranges--currency>$ </span>
-        <input class="ais-price-ranges--input" />
-      </label>
-      <span class="ais-price-ranges--separator"> to </span>
-      <label class="ais-price-ranges--label">
-        <span class="ais-price-ranges--currency>$ </span>
-        <input class="ais-price-ranges--input" />
-      </label>
-      <button class="ais-price-ranges--button">Go</button>
-    </form>
-  </div>
-  <div class="ais-price-ranges--footer ais-footer">Footer</div>
-</div>
-```
-
-```css
-.ais-price-ranges {
-}
-.ais-price-ranges--header {
-}
-.ais-price-ranges--body {
-}
-.ais-price-ranges--list {
-}
-.ais-price-ranges--item {
-}
-.ais-price-ranges--item__active {
-}
-.ais-price-ranges--link {
-}
-.ais-price-ranges--form {
-}
-.ais-price-ranges--label {
-}
-.ais-price-ranges--currency {
-}
-.ais-price-ranges--input {
-}
-.ais-price-ranges--separator {
-}
-.ais-price-ranges--button {
-}
-.ais-price-ranges--footer {
-}
-
-```
-
-### hierarchicalMenu
-
-![Example of the hierarchicalMenu widget][hierarchicalMenu]
-
-#### API
-
-```js
-/**
- * Create a hierarchical menu using multiple attributes
- * @param  {string|DOMElement} options.container CSS Selector or DOMElement to insert the widget
- * @param  {string[]} options.attributes Array of attributes to use to generate the hierarchy of the menu.
- * You need to follow some conventions:
- * @param  {string[]} [options.sortBy=['count:desc']] How to sort refinements. Possible values: `count|isRefined|name:asc|desc`
- * @param  {number} [options.limit=100] How much facet values to get
- * @param  {Object} [options.cssClasses] CSS classes to add to the wrapping elements: root, list, item
- * @param  {string|string[]} [options.cssClasses.root] CSS class to add to the root element
- * @param  {string|string[]} [options.cssClasses.header] CSS class to add to the header element
- * @param  {string|string[]} [options.cssClasses.body] CSS class to add to the body element
- * @param  {string|string[]} [options.cssClasses.footer] CSS class to add to the footer element
- * @param  {string|string[]} [options.cssClasses.list] CSS class to add to the list element
- * @param  {string|string[]} [options.cssClasses.item] CSS class to add to each item element
- * @param  {string|string[]} [options.cssClasses.active] CSS class to add to each active element
- * @param  {string|string[]} [options.cssClasses.link] CSS class to add to each link (when using the default template)
- * @param  {string|string[]} [options.cssClasses.count] CSS class to add to each count element (when using the default template)
- * @param  {Object} [options.templates] Templates to use for the widget
- * @param  {string|Function} [options.templates.header=''] Header template (root level only)
- * @param  {string|Function} [options.templates.item] Item template
- * @param  {string|Function} [options.templates.footer=''] Footer template (root level only)
- * @param  {Function} [options.transformData] Method to change the object passed to the item template
- * @param  {boolean} [hideContainerWhenNoResults=true] Hide the container when there's no results
- * @return {Object}
- */
-```
-
-#### Algolia requirements
-
-All the `attributes` should be added to `attributesForFaceting` in your index settings.
-
-Your index's objects must be formatted in a way that is expected by the `hierarchicalMenu` widget:
-
-```json
-{
-  "objectID": "123",
-  "name": "orange",
-  "categories": {
-    "lvl0": "fruits",
-    "lvl1": "fruits > citrus"
-  }
-}
-```
-
-#### Usage
-
-```js
-search.addWidget(
-  instantsearch.widgets.hierarchicalMenu({
-    container: '#products',
-    attributes: ['categories.lvl0', 'categories.lvl1', 'categories.lvl2']
-  })
-);
-```
-
-#### Styling
-
-```html
-<div class="ais-hierarchical-menu">
-  <div class="ais-hierarchical-menu--header ais-header">[custom header template]</div>
-  <div class="ais-hierarchical-menu--body">
-    <div class="ais-hierarchical-menu--list ais-hierarchical-menu--list__lvl0">
-      <div class="ais-hierarchical-menu--item">
-        <a class="ais-hierarchical-menu--link" href="/url">
-          Your value
-          <span class="ais-hierarchical-menu--count">42</span>
-        </a>
-      </div>
-      <div class="ais-hierarchical-menu--item ais-hierarchical-menu--item__active">
-        <a class="ais-hierarchical-menu--link" href="/url">
-          Your active value
-          <span class="ais-hierarchical-menu--count">42</span>
-        </a>
-        <div class="ais-hierarchical-menu--list ais-hierarchical-menu--list__lvl1">
-          <div class="ais-hierarchical-menu--item">
-            <a class="ais-hierarchical-menu--link" href="/url">
-              Your subvalue 1
-              <span class="ais-hierarchical-menu--count">10</span>
-            </a>
-          </div>
-          <div class="ais-hierarchical-menu--item">
-            <a class="ais-hierarchical-menu--link" href="/url">
-              Your subvalue 2
-              <span class="ais-hierarchical-menu--count">32</span>
-            </a>
-          </div>
-        </div>
-      </div>
-    </div>
-  </div>
-  <div class="ais-hierarchical-menu--footer ais-footer">[custom footer template]</div>
-</div>
-```
-
-```css
-.ais-hierarchical-menu {
-}
-.ais-hierarchical-menu--header {
-}
-.ais-hierarchical-menu--body {
-}
-.ais-hierarchical-menu--list {
-}
-.ais-hierarchical-menu--list__lvl0 {
-}
-.ais-hierarchical-menu--list__lvl1 {
-}
-.ais-hierarchical-menu--item {
-}
-.ais-hierarchical-menu--item__active {
-}
-.ais-hierarchical-menu--link {
-}
-.ais-hierarchical-menu--count {
-}
-.ais-hierarchical-menu--footer {
-}
-```
-
-## Browser support
-
-We natively support IE10+ and all other modern browsers without any dependency need
-on your side.
-
-To get < IE10 support, please insert this code in the `<head>`:
-
-```html
-<meta http-equiv="X-UA-Compatible" content="IE=Edge">
-<!--[if lte IE 9]>
-  <script src="https://cdn.polyfill.io/v2/polyfill.min.js"></script>
-<![endif]-->
-```
->>>>>>> f63227ca
 
 There's only so much we can cram in here. To read more about the community and guidelines for submitting pull requests, please read the [Contributing document](CONTRIBUTING.md).