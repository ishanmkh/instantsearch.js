--- conflicted
+++ resolved
@@ -99,28 +99,18 @@
     }
   }
 
-<<<<<<< HEAD
   if (reset) {
-    const resetButtonContainer = containerNode.tagName === 'INPUT'
-      ? containerNode.parentNode
-      : containerNode;
+    const resetButtonContainer =
+      containerNode.tagName === 'INPUT'
+        ? containerNode.parentNode
+        : containerNode;
 
     // hide reset button when there is no query
-    const resetButton = resetButtonContainer.querySelector('button[type="reset"]');
+    const resetButton = resetButtonContainer.querySelector(
+      'button[type="reset"]'
+    );
     resetButton.style.display = query && query.trim() ? 'block' : 'none';
   }
-=======
-  const resetButtonContainer =
-    containerNode.tagName === 'INPUT'
-      ? containerNode.parentNode
-      : containerNode;
-
-  // hide reset button when there is no query
-  const resetButton = resetButtonContainer.querySelector(
-    'button[type="reset"]'
-  );
-  resetButton.style.display = query && query.trim() ? 'block' : 'none';
->>>>>>> d00b543a
 };
 
 const usage = `Usage:
@@ -192,7 +182,6 @@
  * away.
  *
  * @type {WidgetFactory}
- * @category basic
  * @param {SearchBoxWidgetOptions} $0 Options used to configure a SearchBox widget.
  * @return {Widget} Creates a new instance of the SearchBox widget.
  * @example
@@ -340,15 +329,10 @@
     ...reset,
   };
 
-<<<<<<< HEAD
-  const resetCSSClasses = {root: cx(bem('reset'), reset.cssClasses.root)};
-  const stringNode = processTemplate(reset.template, {cssClasses: resetCSSClasses});
-=======
   const resetCSSClasses = { root: cx(bem('reset'), reset.cssClasses.root) };
-  const stringNode = processTemplate(resetTemplate, {
+  const stringNode = processTemplate(reset.template, {
     cssClasses: resetCSSClasses,
   });
->>>>>>> d00b543a
 
   const htmlNode = createNodeFromString(stringNode);
   input.parentNode.appendChild(htmlNode);
@@ -366,17 +350,12 @@
     ...magnifier,
   };
 
-<<<<<<< HEAD
-  const magnifierCSSClasses = {root: cx(bem('magnifier'), magnifier.cssClasses.root)};
-  const stringNode = processTemplate(magnifier.template, {cssClasses: magnifierCSSClasses});
-=======
   const magnifierCSSClasses = {
     root: cx(bem('magnifier'), magnifier.cssClasses.root),
   };
-  const stringNode = processTemplate(magnifierTemplate, {
+  const stringNode = processTemplate(magnifier.template, {
     cssClasses: magnifierCSSClasses,
   });
->>>>>>> d00b543a
 
   const htmlNode = createNodeFromString(stringNode);
   input.parentNode.appendChild(htmlNode);
