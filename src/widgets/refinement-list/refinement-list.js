import React from 'react';
import ReactDOM from 'react-dom';
import cx from 'classnames';
import filter from 'lodash/filter';

import RefinementList from '../../components/RefinementList/RefinementList.js';
import connectRefinementList from '../../connectors/refinement-list/connectRefinementList.js';
import defaultTemplates from './defaultTemplates.js';
import getShowMoreConfig from '../../lib/show-more/getShowMoreConfig.js';

import {
  bemHelper,
  prepareTemplateProps,
  getContainerNode,
  prefixKeys,
} from '../../lib/utils.js';

const bem = bemHelper('ais-refinement-list');
<<<<<<< HEAD

const renderer = ({
  containerNode,
  cssClasses,
  transformData,
  templates,
  renderState,
  collapsible,
  autoHideContainer,
  showMoreConfig,
  searchForFacetValues,
}) => ({
  refine,
  items,
  createURL,
  searchForItems,
  isFromSearch,
  instantSearchInstance,
  canRefine,
  toggleShowMore,
  isShowingMore,
  hasExhaustiveItems,
  canToggleShowMore,
}, isFirstRendering) => {
  if (isFirstRendering) {
    renderState.templateProps = prepareTemplateProps({
      transformData,
      defaultTemplates,
      templatesConfig: instantSearchInstance.templatesConfig,
      templates,
    });
    return;
  }

  // Pass count of currently selected items to the header template
  const headerFooterData = {
    header: {refinedFacetsCount: filter(items, {isRefined: true}).length},
  };

  ReactDOM.render(
    <RefinementList
      collapsible={collapsible}
      createURL={createURL}
      cssClasses={cssClasses}
      facetValues={items}
      headerFooterData={headerFooterData}
      shouldAutoHideContainer={autoHideContainer && canRefine === false}
      templateProps={renderState.templateProps}
      toggleRefinement={refine}
      searchFacetValues={searchForFacetValues ? searchForItems : undefined}
      searchPlaceholder={searchForFacetValues.placeholder || 'Search for other...'}
      isFromSearch={isFromSearch}
      showMore={showMoreConfig !== null}
      toggleShowMore={toggleShowMore}
      isShowingMore={isShowingMore}
      hasExhaustiveItems={hasExhaustiveItems}
      canToggleShowMore={canToggleShowMore}
    />,
    containerNode
  );
};

=======
/**
 * Instantiate a list of refinements based on a facet
 * @function refinementList
 * @param  {string|DOMElement} options.container CSS Selector or DOMElement to insert the widget
 * @param  {string} options.attributeName Name of the attribute for faceting
 * @param  {string} [options.operator='or'] How to apply refinements. Possible values: `or`, `and` [*]
 * @param  {string[]|Function} [options.sortBy=['count:desc', 'name:asc']] How to sort refinements. Possible values: `count:asc|count:desc|name:asc|name:desc|isRefined`.
 *   You can also use a sort function that behaves like the standard Javascript [compareFunction](https://developer.mozilla.org/en-US/docs/Web/JavaScript/Reference/Global_Objects/Array/sort#Syntax). [*]
 * @param  {string} [options.limit=10] How much facet values to get. When the show more feature is activated this is the minimum number of facets requested (the show more button is not in active state). [*]
 * @param  {object|boolean} [options.searchForFacetValues=false] Add a search input to let the user search for more facet values
 * @param  {string} [options.searchForFacetValues.placeholder] Value of the search field placeholder
 * @param  {boolean} [options.searchForFacetValues.isAlwaysActive=false] When `false` the search field will become disabled if
 * there are less items to display than the `options.limit`, otherwise the search field is always usable.
 * @param  {string} [options.searchForFacetValues.templates] Templates to use for search for facet values
 * @param  {string} [options.searchForFacetValues.templates.noResults] Templates to use for search for facet values
 * @param  {object|boolean} [options.showMore=false] Limit the number of results and display a showMore button
 * @param  {object} [options.showMore.templates] Templates to use for showMore
 * @param  {object} [options.showMore.templates.active] Template used when showMore was clicked
 * @param  {object} [options.showMore.templates.inactive] Template used when showMore not clicked
 * @param  {object} [options.showMore.limit] Max number of facets values to display when showMore is clicked
 * @param  {Object} [options.templates] Templates to use for the widget
 * @param  {string|Function} [options.templates.header] Header template, provided with `refinedFacetsCount` data property
 * @param  {string|Function} [options.templates.item] Item template, provided with `name`, `count`, `isRefined`, `url` data properties
 * @param  {string|Function} [options.templates.footer] Footer template
 * @param  {Function} [options.transformData.item] Function to change the object passed to the `item` template
 * @param  {boolean} [options.autoHideContainer=true] Hide the container when no items in the refinement list
 * @param  {Object} [options.cssClasses] CSS classes to add to the wrapping elements
 * @param  {string|string[]} [options.cssClasses.root] CSS class to add to the root element
 * @param  {string|string[]} [options.cssClasses.header] CSS class to add to the header element
 * @param  {string|string[]} [options.cssClasses.body] CSS class to add to the body element
 * @param  {string|string[]} [options.cssClasses.footer] CSS class to add to the footer element
 * @param  {string|string[]} [options.cssClasses.list] CSS class to add to the list element
 * @param  {string|string[]} [options.cssClasses.item] CSS class to add to each item element
 * @param  {string|string[]} [options.cssClasses.active] CSS class to add to each active element
 * @param  {string|string[]} [options.cssClasses.label] CSS class to add to each label element (when using the default template)
 * @param  {string|string[]} [options.cssClasses.checkbox] CSS class to add to each checkbox element (when using the default template)
 * @param  {string|string[]} [options.cssClasses.count] CSS class to add to each count element (when using the default template)
 * @param  {object|boolean} [options.collapsible=false] Hide the widget body and footer when clicking on header
 * @param  {boolean} [options.collapsible.collapsed] Initial collapsed state of a collapsible widget
 * @return {Object}
 */
>>>>>>> d6ff6267
const usage = `Usage:
refinementList({
  container,
  attributeName,
  [ operator='or' ],
  [ sortBy=['isRefined', 'count:desc', 'name:asc'] ],
  [ limit=10 ],
  [ cssClasses.{root, header, body, footer, list, item, active, label, checkbox, count}],
  [ templates.{header,item,footer} ],
  [ transformData.{item} ],
  [ autoHideContainer=true ],
  [ collapsible=false ],
  [ showMore.{templates: {active, inactive}, limit} ],
  [ collapsible=false ],
  [ searchForFacetValues.{placeholder, templates: {noResults}, isAlwaysActive}],
})`;

/**
 * @typedef {Object} SearchForFacetTemplates
 * @property {string} [noResults] Templates to use for search for facet values.
 */

/**
 * @typedef {Object} SearchForFacetOptions
 * @property {string} [placeholder] Value of the search field placeholder.
 * @property {SearchForFacetTemplates} [templates] Templates to use for search for facet values.
 */

/**
 * @typedef {Object} RefinementListShowMoreTemplates
 * @property {string} [active] Template used when showMore was clicked.
 * @property {string} [inactive] Template used when showMore not clicked.
 */

/**
 * @typedef {Object} RefinementListShowMoreOptions
 * @property {RefinementListShowMoreTemplates} [templates] Templates to use for showMore.
 * @property {number} [limit] Max number of facets values to display when showMore is clicked.
 */

/**
 * @typedef {Object} RefinementListTemplates
 * @property  {string|function(object):string} [header] Header template, provided with `refinedFacetsCount` data property.
 * @property  {string|function(RefinementListItemData):string} [item] Item template, provided with `label`, `highlighted`, `value`, `count`, `isRefined`, `url` data properties.
 * @property  {string|function} [footer] Footer template.
 */

/**
 * @typedef {Object} RefinementListItemData
 * @property {number} count The number of occurences of the facet in the result set.
 * @property {boolean} isRefined True if the value is selected.
 * @property {string} label The label to display.
 * @property {string} value The value used for refining.
 * @property {string} highlighted The label highlighted (when using search for facet values).
 * @property {string} url The url with this refinement selected.
 * @property {object} cssClasses Object containing all the classes computed for the item.
 */

/**
 * @typedef {Object} RefinementListTransforms
 * @property {function} [item] Function to change the object passed to the `item` template.
 */

/**
 * @typedef {Object} RefinementListCSSClasses
 * @property {string|string[]} [root] CSS class to add to the root element.
 * @property {string|string[]} [header] CSS class to add to the header element.
 * @property {string|string[]} [body] CSS class to add to the body element.
 * @property {string|string[]} [footer] CSS class to add to the footer element.
 * @property {string|string[]} [list] CSS class to add to the list element.
 * @property {string|string[]} [item] CSS class to add to each item element.
 * @property {string|string[]} [active] CSS class to add to each active element.
 * @property {string|string[]} [label] CSS class to add to each label element (when using the default template).
 * @property {string|string[]} [checkbox] CSS class to add to each checkbox element (when using the default template).
 * @property {string|string[]} [count] CSS class to add to each count element (when using the default template).
 */

/**
 * @typedef {Object} RefinementListCollapsibleOptions
 * @property {boolean} [collapsed] Initial collapsed state of a collapsible widget.
 */

/**
 * @typedef {Object} RefinementListWidgetOptions
 * @property {string|HTMLElement} container CSS Selector or HTMLElement to insert the widget.
 * @property {string} attributeName Name of the attribute for faceting.
 * @property {"and"|"or"} [operator="or"] How to apply refinements. Possible values: `or`, `and`
 * @property {string[]|function} [sortBy=["isRefined", "count:desc", "name:asc"]] How to sort refinements. Possible values: `count:asc` `count:desc` `name:asc` `name:desc` `isRefined`.
 *
 * You can also use a sort function that behaves like the standard Javascript [compareFunction](https://developer.mozilla.org/en-US/docs/Web/JavaScript/Reference/Global_Objects/Array/sort#Syntax).
 * @property {number} [limit=10] How much facet values to get. When the show more feature is activated this is the minimum number of facets requested (the show more button is not in active state).
 * @property {SearchForFacetOptions|boolean} [searchForFacetValues=false] Add a search input to let the user search for more facet values.
 * @property {RefinementListShowMoreOptions|boolean} [showMore=false] Limit the number of results and display a showMore button.
 * @property {RefinementListTemplates} [templates] Templates to use for the widget.
 * @property {RefinementListTransforms} [transformData] Functions to update the values before applying the templates.
 * @property {boolean} [autoHideContainer=true] Hide the container when no items in the refinement list.
 * @property {RefinementListCSSClasses} [cssClasses] CSS classes to add to the wrapping elements.
 * @property {RefinementListCollapsibleOptions|boolean} [collapsible=false] If true, the user can collapse the widget. If the use clicks on the header, itwill hide the content and the footer.
 */

/**
 * The refinement list widget is one of the most common widget that you can find
 * in a search UI. With this widget, the user can filter the dataset based on facets.
 *
 * The refinement list displays only the most relevant facets for the current search
 * context. The sort option only affects the facet that are returned by the engine,
 * not which facets are returned.
 *
 * This widget also implements search for facet values, which is a mini search inside the
 * values of the facets. This makes easy to deal with uncommon facet values.
 * @type {WidgetFactory}
 * @param {RefinementListWidgetOptions} $0 The RefinementList widget options that you use to customize the widget.
 * @return {Widget} Creates a new instance of the RefinementList widget.
 * @example
 * search.addWidget(
 *   instantsearch.widgets.refinementList({
 *     container: '#brands',
 *     attributeName: 'brand',
 *     operator: 'or',
 *     limit: 10,
 *     templates: {
 *       header: 'Brands'
 *     }
 *   })
 * );
 */
export default function refinementList({
  container,
  attributeName,
  operator = 'or',
  sortBy = ['isRefined', 'count:desc', 'name:asc'],
  limit = 10,
  cssClasses: userCssClasses = {},
  templates = defaultTemplates,
  collapsible = false,
  transformData,
  autoHideContainer = true,
  showMore = false,
  searchForFacetValues = false,
} = {}) {
  if (!container) {
    throw new Error(usage);
  }

  const showMoreConfig = getShowMoreConfig(showMore);
  if (showMoreConfig && showMoreConfig.limit < limit) {
    throw new Error('showMore.limit configuration should be > than the limit in the main configuration'); // eslint-disable-line
  }

  const showMoreLimit = showMoreConfig && showMoreConfig.limit || limit;
  const containerNode = getContainerNode(container);
  const showMoreTemplates = showMoreConfig ? prefixKeys('show-more-', showMoreConfig.templates) : {};
  const searchForValuesTemplates = searchForFacetValues ? searchForFacetValues.templates : {};
  const allTemplates = {...templates, ...showMoreTemplates, ...searchForValuesTemplates};

  const cssClasses = {
    root: cx(bem(null), userCssClasses.root),
    header: cx(bem('header'), userCssClasses.header),
    body: cx(bem('body'), userCssClasses.body),
    footer: cx(bem('footer'), userCssClasses.footer),
    list: cx(bem('list'), userCssClasses.list),
    item: cx(bem('item'), userCssClasses.item),
    active: cx(bem('item', 'active'), userCssClasses.active),
    label: cx(bem('label'), userCssClasses.label),
    checkbox: cx(bem('checkbox'), userCssClasses.checkbox),
    count: cx(bem('count'), userCssClasses.count),
  };

<<<<<<< HEAD
  const specializedRenderer = renderer({
    containerNode,
    cssClasses,
    transformData,
    templates: allTemplates,
    renderState: {},
    collapsible,
    autoHideContainer,
    showMoreConfig,
    searchForFacetValues,
  });
=======
  /* eslint-disable max-params */
  const render = (facetValues, state, createURL,
                  helperSpecializedSearchFacetValues, templateProps, toggleRefinement, isFromSearch) => {
    // Bind createURL to this specific attribute
    function _createURL(facetValue) {
      return createURL(state.toggleRefinement(attributeName, facetValue));
    }

    // Pass count of currently selected items to the header template
    const refinedFacetsCount = filter(facetValues, {isRefined: true}).length;
    const headerFooterData = {
      header: {refinedFacetsCount},
    };

    // Do not mistake searchForFacetValues and searchFacetValues which is the actual search
    // function
    const searchFacetValues = helperSpecializedSearchFacetValues &&
      helperSpecializedSearchFacetValues(
        state,
        createURL,
        helperSpecializedSearchFacetValues,
        templateProps,
        toggleRefinement);

    ReactDOM.render(
      <RefinementList
        collapsible={collapsible}
        createURL={_createURL}
        cssClasses={cssClasses}
        facetValues={facetValues}
        headerFooterData={headerFooterData}
        limitMax={widgetMaxValuesPerFacet}
        limitMin={limit}
        shouldAutoHideContainer={!isFromSearch && facetValues.length === 0}
        showMore={showMoreConfig !== null}
        templateProps={templateProps}
        toggleRefinement={toggleRefinement}
        searchFacetValues={searchFacetValues}
        searchPlaceholder={searchForFacetValues.placeholder || 'Search for other...'}
        searchIsAlwaysActive={searchForFacetValues.isAlwaysActive || false}
        isFromSearch={isFromSearch}
      />,
      containerNode
    );
  };

  let lastResultsFromMainSearch = null;

  // Do not mistake searchForFacetValues and searchFacetValues which is the actual search
  // function
  const searchFacetValues = helper =>
    (state, createURL, helperSpecializedSearchFacetValues, templateProps, toggleRefinement) =>
    query => {
      if (query === '' && lastResultsFromMainSearch) {
        // render with previous data from the helper.
        render(
          lastResultsFromMainSearch, state, createURL,
          helperSpecializedSearchFacetValues, templateProps, toggleRefinement, false);
      } else {
        helper.searchForFacetValues(attributeName, query).then(results => {
          const facetValues = results.facetHits.map(h => {
            h.name = h.value;
            return h;
          });
          render(
            facetValues, state, createURL,
            helperSpecializedSearchFacetValues, templateProps, toggleRefinement, true);
        });
      }
    };

  return {
    getConfiguration: configuration => {
      const widgetConfiguration = {
        [operator === 'and' ? 'facets' : 'disjunctiveFacets']: [attributeName],
      };

      const currentMaxValuesPerFacet = configuration.maxValuesPerFacet || 0;
      widgetConfiguration.maxValuesPerFacet = Math.max(currentMaxValuesPerFacet, widgetMaxValuesPerFacet);

      return widgetConfiguration;
    },
    init({templatesConfig, helper}) {
      this._templateProps = prepareTemplateProps({
        transformData,
        defaultTemplates,
        templatesConfig,
        templates: allTemplates,
      });

      this.toggleRefinement = facetValue => helper
        .toggleRefinement(attributeName, facetValue)
        .search();

      this.searchFacetValues = searchForFacetValues ? searchFacetValues(helper) : null;
    },
    render({results, state, createURL}) {
      const facetValues = results
        .getFacetValues(attributeName, {sortBy})
        .map(h => {
          h.highlighted = h.name;
          return h;
        });

      lastResultsFromMainSearch = facetValues;

      render(facetValues, state, createURL, this.searchFacetValues, this._templateProps, this.toggleRefinement, false);
    },
  };
}
>>>>>>> d6ff6267

  try {
    const makeWidget = connectRefinementList(specializedRenderer);
    return makeWidget({
      attributeName,
      operator,
      limit,
      showMoreLimit,
      sortBy,
    });
  } catch (e) {
    throw new Error(e);
  }
}<|MERGE_RESOLUTION|>--- conflicted
+++ resolved
@@ -16,7 +16,6 @@
 } from '../../lib/utils.js';
 
 const bem = bemHelper('ais-refinement-list');
-<<<<<<< HEAD
 
 const renderer = ({
   containerNode,
@@ -73,55 +72,13 @@
       toggleShowMore={toggleShowMore}
       isShowingMore={isShowingMore}
       hasExhaustiveItems={hasExhaustiveItems}
+      searchIsAlwaysActive={searchForFacetValues.isAlwaysActive || false}
       canToggleShowMore={canToggleShowMore}
     />,
     containerNode
   );
 };
 
-=======
-/**
- * Instantiate a list of refinements based on a facet
- * @function refinementList
- * @param  {string|DOMElement} options.container CSS Selector or DOMElement to insert the widget
- * @param  {string} options.attributeName Name of the attribute for faceting
- * @param  {string} [options.operator='or'] How to apply refinements. Possible values: `or`, `and` [*]
- * @param  {string[]|Function} [options.sortBy=['count:desc', 'name:asc']] How to sort refinements. Possible values: `count:asc|count:desc|name:asc|name:desc|isRefined`.
- *   You can also use a sort function that behaves like the standard Javascript [compareFunction](https://developer.mozilla.org/en-US/docs/Web/JavaScript/Reference/Global_Objects/Array/sort#Syntax). [*]
- * @param  {string} [options.limit=10] How much facet values to get. When the show more feature is activated this is the minimum number of facets requested (the show more button is not in active state). [*]
- * @param  {object|boolean} [options.searchForFacetValues=false] Add a search input to let the user search for more facet values
- * @param  {string} [options.searchForFacetValues.placeholder] Value of the search field placeholder
- * @param  {boolean} [options.searchForFacetValues.isAlwaysActive=false] When `false` the search field will become disabled if
- * there are less items to display than the `options.limit`, otherwise the search field is always usable.
- * @param  {string} [options.searchForFacetValues.templates] Templates to use for search for facet values
- * @param  {string} [options.searchForFacetValues.templates.noResults] Templates to use for search for facet values
- * @param  {object|boolean} [options.showMore=false] Limit the number of results and display a showMore button
- * @param  {object} [options.showMore.templates] Templates to use for showMore
- * @param  {object} [options.showMore.templates.active] Template used when showMore was clicked
- * @param  {object} [options.showMore.templates.inactive] Template used when showMore not clicked
- * @param  {object} [options.showMore.limit] Max number of facets values to display when showMore is clicked
- * @param  {Object} [options.templates] Templates to use for the widget
- * @param  {string|Function} [options.templates.header] Header template, provided with `refinedFacetsCount` data property
- * @param  {string|Function} [options.templates.item] Item template, provided with `name`, `count`, `isRefined`, `url` data properties
- * @param  {string|Function} [options.templates.footer] Footer template
- * @param  {Function} [options.transformData.item] Function to change the object passed to the `item` template
- * @param  {boolean} [options.autoHideContainer=true] Hide the container when no items in the refinement list
- * @param  {Object} [options.cssClasses] CSS classes to add to the wrapping elements
- * @param  {string|string[]} [options.cssClasses.root] CSS class to add to the root element
- * @param  {string|string[]} [options.cssClasses.header] CSS class to add to the header element
- * @param  {string|string[]} [options.cssClasses.body] CSS class to add to the body element
- * @param  {string|string[]} [options.cssClasses.footer] CSS class to add to the footer element
- * @param  {string|string[]} [options.cssClasses.list] CSS class to add to the list element
- * @param  {string|string[]} [options.cssClasses.item] CSS class to add to each item element
- * @param  {string|string[]} [options.cssClasses.active] CSS class to add to each active element
- * @param  {string|string[]} [options.cssClasses.label] CSS class to add to each label element (when using the default template)
- * @param  {string|string[]} [options.cssClasses.checkbox] CSS class to add to each checkbox element (when using the default template)
- * @param  {string|string[]} [options.cssClasses.count] CSS class to add to each count element (when using the default template)
- * @param  {object|boolean} [options.collapsible=false] Hide the widget body and footer when clicking on header
- * @param  {boolean} [options.collapsible.collapsed] Initial collapsed state of a collapsible widget
- * @return {Object}
- */
->>>>>>> d6ff6267
 const usage = `Usage:
 refinementList({
   container,
@@ -148,6 +105,8 @@
  * @typedef {Object} SearchForFacetOptions
  * @property {string} [placeholder] Value of the search field placeholder.
  * @property {SearchForFacetTemplates} [templates] Templates to use for search for facet values.
+ * @property {boolean} [isAlwaysActive=false] When `false` the search field will become disabled if
+ * there are less items to display than the `options.limit`, otherwise the search field is always usable.
  */
 
 /**
@@ -290,7 +249,6 @@
     count: cx(bem('count'), userCssClasses.count),
   };
 
-<<<<<<< HEAD
   const specializedRenderer = renderer({
     containerNode,
     cssClasses,
@@ -302,118 +260,6 @@
     showMoreConfig,
     searchForFacetValues,
   });
-=======
-  /* eslint-disable max-params */
-  const render = (facetValues, state, createURL,
-                  helperSpecializedSearchFacetValues, templateProps, toggleRefinement, isFromSearch) => {
-    // Bind createURL to this specific attribute
-    function _createURL(facetValue) {
-      return createURL(state.toggleRefinement(attributeName, facetValue));
-    }
-
-    // Pass count of currently selected items to the header template
-    const refinedFacetsCount = filter(facetValues, {isRefined: true}).length;
-    const headerFooterData = {
-      header: {refinedFacetsCount},
-    };
-
-    // Do not mistake searchForFacetValues and searchFacetValues which is the actual search
-    // function
-    const searchFacetValues = helperSpecializedSearchFacetValues &&
-      helperSpecializedSearchFacetValues(
-        state,
-        createURL,
-        helperSpecializedSearchFacetValues,
-        templateProps,
-        toggleRefinement);
-
-    ReactDOM.render(
-      <RefinementList
-        collapsible={collapsible}
-        createURL={_createURL}
-        cssClasses={cssClasses}
-        facetValues={facetValues}
-        headerFooterData={headerFooterData}
-        limitMax={widgetMaxValuesPerFacet}
-        limitMin={limit}
-        shouldAutoHideContainer={!isFromSearch && facetValues.length === 0}
-        showMore={showMoreConfig !== null}
-        templateProps={templateProps}
-        toggleRefinement={toggleRefinement}
-        searchFacetValues={searchFacetValues}
-        searchPlaceholder={searchForFacetValues.placeholder || 'Search for other...'}
-        searchIsAlwaysActive={searchForFacetValues.isAlwaysActive || false}
-        isFromSearch={isFromSearch}
-      />,
-      containerNode
-    );
-  };
-
-  let lastResultsFromMainSearch = null;
-
-  // Do not mistake searchForFacetValues and searchFacetValues which is the actual search
-  // function
-  const searchFacetValues = helper =>
-    (state, createURL, helperSpecializedSearchFacetValues, templateProps, toggleRefinement) =>
-    query => {
-      if (query === '' && lastResultsFromMainSearch) {
-        // render with previous data from the helper.
-        render(
-          lastResultsFromMainSearch, state, createURL,
-          helperSpecializedSearchFacetValues, templateProps, toggleRefinement, false);
-      } else {
-        helper.searchForFacetValues(attributeName, query).then(results => {
-          const facetValues = results.facetHits.map(h => {
-            h.name = h.value;
-            return h;
-          });
-          render(
-            facetValues, state, createURL,
-            helperSpecializedSearchFacetValues, templateProps, toggleRefinement, true);
-        });
-      }
-    };
-
-  return {
-    getConfiguration: configuration => {
-      const widgetConfiguration = {
-        [operator === 'and' ? 'facets' : 'disjunctiveFacets']: [attributeName],
-      };
-
-      const currentMaxValuesPerFacet = configuration.maxValuesPerFacet || 0;
-      widgetConfiguration.maxValuesPerFacet = Math.max(currentMaxValuesPerFacet, widgetMaxValuesPerFacet);
-
-      return widgetConfiguration;
-    },
-    init({templatesConfig, helper}) {
-      this._templateProps = prepareTemplateProps({
-        transformData,
-        defaultTemplates,
-        templatesConfig,
-        templates: allTemplates,
-      });
-
-      this.toggleRefinement = facetValue => helper
-        .toggleRefinement(attributeName, facetValue)
-        .search();
-
-      this.searchFacetValues = searchForFacetValues ? searchFacetValues(helper) : null;
-    },
-    render({results, state, createURL}) {
-      const facetValues = results
-        .getFacetValues(attributeName, {sortBy})
-        .map(h => {
-          h.highlighted = h.name;
-          return h;
-        });
-
-      lastResultsFromMainSearch = facetValues;
-
-      render(facetValues, state, createURL, this.searchFacetValues, this._templateProps, this.toggleRefinement, false);
-    },
-  };
-}
->>>>>>> d6ff6267
 
   try {
     const makeWidget = connectRefinementList(specializedRenderer);
