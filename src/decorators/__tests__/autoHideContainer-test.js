import React from 'react';
import ReactDOM from 'react-dom';
import expect from 'expect';
import TestUtils from 'react-addons-test-utils';
import autoHideContainer from '../autoHideContainer';
import expectJSX from 'expect-jsx';
expect.extend(expectJSX);
import sinon from 'sinon';

class TestComponent extends React.Component {
  render() {
    return <div>{this.props.hello}</div>;
  }
}

TestComponent.propTypes = {
  hello: React.PropTypes.string,
};

describe('autoHideContainer', () => {
  let props = {};

  it('should render autoHideContainer(<TestComponent />)', () => {
    const {createRenderer} = TestUtils;
    const renderer = createRenderer();
    props.hello = 'son';
    const AutoHide = autoHideContainer(TestComponent);
    renderer.render(<AutoHide shouldAutoHideContainer {...props} />);
    const out = renderer.getRenderOutput();
<<<<<<< HEAD

    expect(out).toEqualJSX(
      <div style={{display: 'none'}}>
        <TestComponent
          hello="son"
          shouldAutoHideContainer />
=======
    expect(out).toEqualJSX(
      <div style={{display: ''}}>
        <TestComponent hello="son" />
>>>>>>> b09d2b7d
      </div>
    );
  });

  describe('props.shouldAutoHideContainer', () => {
    let AutoHide;
    let component;
    let container;
    let innerContainer;

    beforeEach(() => {
      AutoHide = autoHideContainer(TestComponent);
      container = document.createElement('div');
      props = {hello: 'mom', shouldAutoHideContainer: false};
      component = ReactDOM.render(<AutoHide {...props} />, container);
    });

    it('creates a component', () => {
      expect(component).toExist();
    });

    it('shows the container at first', () => {
      expect(container.style.display).toNotEqual('none');
    });

    describe('when set to true', () => {
      beforeEach(() => {
        sinon.spy(component, 'render');
        props.shouldAutoHideContainer = true;
        ReactDOM.render(<AutoHide {...props} />, container);
        innerContainer = container.firstElementChild;
      });

      it('hides the container', () => {
        expect(innerContainer.style.display).toEqual('none');
      });

      it('call component.render()', () => {
        expect(component.render.called).toBe(true);
      });

      describe('when set back to false', () => {
        beforeEach(() => {
          props.shouldAutoHideContainer = false;
          ReactDOM.render(<AutoHide {...props} />, container);
        });

        it('shows the container', () => {
          expect(innerContainer.style.display).toNotEqual('none');
        });

        it('calls component.render()', () => {
          expect(component.render.calledTwice).toBe(true);
        });
      });
    });
  });
});<|MERGE_RESOLUTION|>--- conflicted
+++ resolved
@@ -27,18 +27,11 @@
     const AutoHide = autoHideContainer(TestComponent);
     renderer.render(<AutoHide shouldAutoHideContainer {...props} />);
     const out = renderer.getRenderOutput();
-<<<<<<< HEAD
-
     expect(out).toEqualJSX(
       <div style={{display: 'none'}}>
         <TestComponent
           hello="son"
           shouldAutoHideContainer />
-=======
-    expect(out).toEqualJSX(
-      <div style={{display: ''}}>
-        <TestComponent hello="son" />
->>>>>>> b09d2b7d
       </div>
     );
   });
