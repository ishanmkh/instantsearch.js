import algoliasearchHelper from 'algoliasearch-helper';
import urlHelper from 'algoliasearch-helper/src/url';
import isEqual from 'lodash/isEqual';
import assign from 'lodash/assign';

const AlgoliaSearchHelper = algoliasearchHelper.AlgoliaSearchHelper;

function timerMaker(t0) {
  let t = t0;
  return function timer() {
    const now = Date.now();
    const delta = now - t;
    t = now;
    return delta;
  };
}

/**
 * @typedef {object} UrlUtil
 * @property {string} character the character used in the url
 * @property {function} onpopstate add an event listener for the URL change
 * @property {function} pushState creates a new entry in the browser history
 * @property {function} readUrl reads the query string of the parameters
 */

/**
 * Handles the legacy browsers
 * @type {UrlUtil}
 */
const hashUrlUtils = {
  ignoreNextPopState: false,
  character: '#',
  onpopstate(cb) {
    window.addEventListener('hashchange', hash => {
      if (this.ignoreNextPopState) {
        this.ignoreNextPopState = false;
        return;
      }

      cb(hash);
    });
  },
  pushState(qs) {
    // hash change or location assign does trigger an hashchange event
    // so everytime we change it manually, we inform the code
    // to ignore the next hashchange event
    // see https://github.com/algolia/instantsearch.js/issues/2012
    this.ignoreNextPopState = true;
    window.location.assign(getFullURL(this.createURL(qs)));
  },
  createURL(qs) {
    return window.location.search + this.character + qs;
  },
  readUrl() {
    return window.location.hash.slice(1);
  },
};

/**
 * Handles the modern API
 * @type {UrlUtil}
 */
const modernUrlUtils = {
  character: '?',
  onpopstate(cb) {
    window.addEventListener('popstate', cb);
  },
  pushState(qs, { getHistoryState }) {
    window.history.pushState(
      getHistoryState(),
      '',
      getFullURL(this.createURL(qs))
    );
  },
  createURL(qs) {
    return this.character + qs + document.location.hash;
  },
  readUrl() {
    return window.location.search.slice(1);
  },
};

// we always push the full url to the url bar. Not a relative one.
// So that we handle cases like using a <base href>, see
// https://github.com/algolia/instantsearch.js/issues/790 for the original issue
function getFullURL(relative) {
  return getLocationOrigin() + window.location.pathname + relative;
}

// IE <= 11 has no location.origin or buggy
function getLocationOrigin() {
  // eslint-disable-next-line max-len
<<<<<<< HEAD
  const port = window.location.port ? `:${window.location.port}` : '';
  return `${window.location.protocol}//${window.location.hostname}${port}`;
=======
  return `${window.location.protocol}//${window.location.hostname}${window
    .location.port
    ? `:${window.location.port}`
    : ''}`;
>>>>>>> d00b543a
}

// see InstantSearch.js file for urlSync options
class URLSync {
  constructor(urlUtils, options) {
    this.urlUtils = urlUtils;
    this.originalConfig = null;
    this.timer = timerMaker(Date.now());
    this.mapping = options.mapping || {};
    this.getHistoryState = options.getHistoryState || (() => null);
    this.threshold = options.threshold || 700;
    this.trackedParameters = options.trackedParameters || [
      'query',
      'attribute:*',
      'index',
      'page',
      'hitsPerPage',
    ];
    this.firstRender = true;

    this.searchParametersFromUrl = AlgoliaSearchHelper.getConfigurationFromQueryString(
      this.urlUtils.readUrl(),
      { mapping: this.mapping }
    );
  }

  getConfiguration(currentConfiguration) {
    // we need to create a REAL helper to then get its state. Because some parameters
    // like hierarchicalFacet.rootPath are then triggering a default refinement that would
    // be not present if it was not going trough the SearchParameters constructor
    this.originalConfig = algoliasearchHelper(
      { addAlgoliaAgent() {} },
      currentConfiguration.index,
      currentConfiguration
    ).state;
    return this.searchParametersFromUrl;
  }

  render({ helper }) {
    if (this.firstRender) {
      this.firstRender = false;
      this.onHistoryChange(this.onPopState.bind(this, helper));
      helper.on('change', state => this.renderURLFromState(state));
    }
  }

  onPopState(helper, fullState) {
    clearTimeout(this.urlUpdateTimeout);
    // compare with helper.state
    const partialHelperState = helper.getState(this.trackedParameters);
    const fullHelperState = assign({}, this.originalConfig, partialHelperState);

    if (isEqual(fullHelperState, fullState)) return;

    helper.overrideStateWithoutTriggeringChangeEvent(fullState).search();
  }

  renderURLFromState(state) {
    const currentQueryString = this.urlUtils.readUrl();
<<<<<<< HEAD
    const foreignConfig = AlgoliaSearchHelper
      .getForeignConfigurationInQueryString(currentQueryString, {mapping: this.mapping});
=======
    const foreignConfig = AlgoliaSearchHelper.getForeignConfigurationInQueryString(
      currentQueryString,
      { mapping: this.mapping }
    );
    // eslint-disable-next-line camelcase
    foreignConfig.is_v = majorVersionNumber;
>>>>>>> d00b543a

    const qs = urlHelper.getQueryStringFromState(
      state.filter(this.trackedParameters),
      {
        moreAttributes: foreignConfig,
        mapping: this.mapping,
        safe: true,
      }
    );

    clearTimeout(this.urlUpdateTimeout);
    this.urlUpdateTimeout = setTimeout(() => {
      this.urlUtils.pushState(qs, { getHistoryState: this.getHistoryState });
    }, this.threshold);
  }

  // External API's

<<<<<<< HEAD
  createURL(state, {absolute}) {
    const filteredState = state.filter(this.trackedParameters);

    const relative = this
      .urlUtils
      .createURL(algoliasearchHelper.url.getQueryStringFromState(filteredState, {mapping: this.mapping}));
=======
  createURL(state, { absolute }) {
    const currentQueryString = this.urlUtils.readUrl();
    const filteredState = state.filter(this.trackedParameters);
    const foreignConfig = algoliasearchHelper.url.getUnrecognizedParametersInQueryString(
      currentQueryString,
      { mapping: this.mapping }
    );
    // Add instantsearch version to reconciliate old url with newer versions
    // eslint-disable-next-line camelcase
    foreignConfig.is_v = majorVersionNumber;
    const relative = this.urlUtils.createURL(
      algoliasearchHelper.url.getQueryStringFromState(filteredState, {
        mapping: this.mapping,
      })
    );
>>>>>>> d00b543a

    return absolute ? getFullURL(relative) : relative;
  }

  onHistoryChange(fn) {
    this.urlUtils.onpopstate(() => {
      const qs = this.urlUtils.readUrl();
      const partialState = AlgoliaSearchHelper.getConfigurationFromQueryString(
        qs,
        { mapping: this.mapping }
      );
      const fullState = assign({}, this.originalConfig, partialState);
      fn(fullState);
    });
  }
}

/**
 * Instanciate a url sync widget. This widget let you synchronize the search
 * parameters with the URL. It can operate with legacy API and hash or it can use
 * the modern history API. By default, it will use the modern API, but if you are
 * looking for compatibility with IE8 and IE9, then you should set 'useHash' to
 * true.
 * @param {object} options all the parameters to configure the URL synchronization. It
 * may contain the following keys :
 *  - threshold:number time in ms after which a new state is created in the browser
 * history. The default value is 700.
 *  - trackedParameters:string[] parameters that will be synchronized in the
 * URL. By default, it will track the query, all the refinable attribute (facets and numeric
 * filters), the index and the page.
 *  - useHash:boolean if set to true, the url will be hash based. Otherwise,
 * it'll use the query parameters using the modern history API.
 * @return {object} the widget instance
 */
function urlSync(options = {}) {
  const useHash = options.useHash || false;
  const customUrlUtils = options.urlUtils;

  const urlUtils = customUrlUtils || (useHash ? hashUrlUtils : modernUrlUtils);

  return new URLSync(urlUtils, options);
}

export default urlSync;<|MERGE_RESOLUTION|>--- conflicted
+++ resolved
@@ -90,15 +90,10 @@
 // IE <= 11 has no location.origin or buggy
 function getLocationOrigin() {
   // eslint-disable-next-line max-len
-<<<<<<< HEAD
-  const port = window.location.port ? `:${window.location.port}` : '';
-  return `${window.location.protocol}//${window.location.hostname}${port}`;
-=======
   return `${window.location.protocol}//${window.location.hostname}${window
     .location.port
     ? `:${window.location.port}`
     : ''}`;
->>>>>>> d00b543a
 }
 
 // see InstantSearch.js file for urlSync options
@@ -158,17 +153,10 @@
 
   renderURLFromState(state) {
     const currentQueryString = this.urlUtils.readUrl();
-<<<<<<< HEAD
-    const foreignConfig = AlgoliaSearchHelper
-      .getForeignConfigurationInQueryString(currentQueryString, {mapping: this.mapping});
-=======
     const foreignConfig = AlgoliaSearchHelper.getForeignConfigurationInQueryString(
       currentQueryString,
       { mapping: this.mapping }
     );
-    // eslint-disable-next-line camelcase
-    foreignConfig.is_v = majorVersionNumber;
->>>>>>> d00b543a
 
     const qs = urlHelper.getQueryStringFromState(
       state.filter(this.trackedParameters),
@@ -187,30 +175,14 @@
 
   // External API's
 
-<<<<<<< HEAD
-  createURL(state, {absolute}) {
+  createURL(state, { absolute }) {
     const filteredState = state.filter(this.trackedParameters);
 
-    const relative = this
-      .urlUtils
-      .createURL(algoliasearchHelper.url.getQueryStringFromState(filteredState, {mapping: this.mapping}));
-=======
-  createURL(state, { absolute }) {
-    const currentQueryString = this.urlUtils.readUrl();
-    const filteredState = state.filter(this.trackedParameters);
-    const foreignConfig = algoliasearchHelper.url.getUnrecognizedParametersInQueryString(
-      currentQueryString,
-      { mapping: this.mapping }
-    );
-    // Add instantsearch version to reconciliate old url with newer versions
-    // eslint-disable-next-line camelcase
-    foreignConfig.is_v = majorVersionNumber;
     const relative = this.urlUtils.createURL(
       algoliasearchHelper.url.getQueryStringFromState(filteredState, {
         mapping: this.mapping,
       })
     );
->>>>>>> d00b543a
 
     return absolute ? getFullURL(relative) : relative;
   }
