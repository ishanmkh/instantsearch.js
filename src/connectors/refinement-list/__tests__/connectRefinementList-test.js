--- conflicted
+++ resolved
@@ -246,42 +246,43 @@
       '',
       widget.getConfiguration({})
     );
-    helper.search = sinon.stub();
-
-    widget.init({
-      helper,
-      state: helper.state,
-      createURL: () => '#',
-      onHistoryChange: () => {},
-    });
-
-    widget.render({
-      results: new SearchResults(helper.state, [
-        {
-          hits: [],
-          facets: {
-            category: {
-              c1: 880,
-              c2: 47,
-            },
-          },
-        },
-        {
-          facets: {
-            category: {
-              c1: 880,
-              c2: 47,
-            },
-          },
-        },
-      ]),
-      state: helper.state,
-      helper,
-      createURL: () => '#',
-    });
-
-    const secondRenderingOptions = rendering.lastCall.args[0];
-    expect(secondRenderingOptions.canToggleShowMore).toBe(false);
+    helper.search = jest.fn();
+
+    widget.init({
+      helper,
+      state: helper.state,
+      createURL: () => '#',
+      onHistoryChange: () => {},
+    });
+
+    widget.render({
+      results: new SearchResults(helper.state, [
+        {
+          hits: [],
+          facets: {
+            category: {
+              c1: 880,
+              c2: 47,
+            },
+          },
+        },
+        {
+          facets: {
+            category: {
+              c1: 880,
+              c2: 47,
+            },
+          },
+        },
+      ]),
+      state: helper.state,
+      helper,
+      createURL: () => '#',
+    });
+
+    expect(rendering).lastCalledWith(expect.objectContaining({
+      canToggleShowMore: false,
+    }), false);
   });
 
   it('If there are same amount of items then canToggleShowMore is false', () => {
@@ -296,42 +297,43 @@
       '',
       widget.getConfiguration({})
     );
-    helper.search = sinon.stub();
-
-    widget.init({
-      helper,
-      state: helper.state,
-      createURL: () => '#',
-      onHistoryChange: () => {},
-    });
-
-    widget.render({
-      results: new SearchResults(helper.state, [
-        {
-          hits: [],
-          facets: {
-            category: {
-              c1: 880,
-              c2: 47,
-            },
-          },
-        },
-        {
-          facets: {
-            category: {
-              c1: 880,
-              c2: 47,
-            },
-          },
-        },
-      ]),
-      state: helper.state,
-      helper,
-      createURL: () => '#',
-    });
-
-    const secondRenderingOptions = rendering.lastCall.args[0];
-    expect(secondRenderingOptions.canToggleShowMore).toBe(false);
+    helper.search = jest.fn();
+
+    widget.init({
+      helper,
+      state: helper.state,
+      createURL: () => '#',
+      onHistoryChange: () => {},
+    });
+
+    widget.render({
+      results: new SearchResults(helper.state, [
+        {
+          hits: [],
+          facets: {
+            category: {
+              c1: 880,
+              c2: 47,
+            },
+          },
+        },
+        {
+          facets: {
+            category: {
+              c1: 880,
+              c2: 47,
+            },
+          },
+        },
+      ]),
+      state: helper.state,
+      helper,
+      createURL: () => '#',
+    });
+
+    expect(rendering).lastCalledWith(expect.objectContaining({
+      canToggleShowMore: false,
+    }), false);
   });
 
   it('If there are enough items then canToggleShowMore is true', () => {
@@ -441,22 +443,18 @@
       createURL: () => '#',
     });
 
-<<<<<<< HEAD
-    const secondRenderingOptions = rendering.mock.calls[1][0];
-=======
-    const secondRenderingOptions = rendering.lastCall.args[0];
-    expect(secondRenderingOptions.canToggleShowMore).toEqual(true);
->>>>>>> 95421ef6
-    expect(secondRenderingOptions.items).toEqual([
-      {
+    expect(rendering).lastCalledWith(expect.objectContaining({
+      canToggleShowMore: true,
+      items: [{
         label: 'c1',
         value: 'c1',
         highlighted: 'c1',
         count: 880,
         isRefined: false,
-      },
-    ]);
-
+      }],
+    }), false);
+
+    const secondRenderingOptions = rendering.mock.calls[1][0];
     // toggleShowMore does a new render
     secondRenderingOptions.toggleShowMore();
 
