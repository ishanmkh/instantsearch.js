--- conflicted
+++ resolved
@@ -242,7 +242,6 @@
           hasExhaustiveItems: false, // SFFV should not be used with show more
         });
       } else {
-<<<<<<< HEAD
         const tags = {
           highlightPreTag: escapeFacetValues
             ? tagConfig.highlightPreTag
@@ -251,6 +250,7 @@
             ? tagConfig.highlightPostTag
             : undefined,
         };
+
         helper
           .searchForFacetValues(attributeName, query, limit, tags)
           .then(results => {
@@ -258,8 +258,16 @@
               ? escapeFacets(results.facetHits)
               : results.facetHits;
 
+            const normalizedFacetValues = facetValues.map(
+              ({ value, ...item }) => ({
+                ...item,
+                value,
+                label: value,
+              })
+            );
+
             render({
-              items: facetValues,
+              items: normalizedFacetValues,
               state,
               createURL,
               helperSpecializedSearchFacetValues,
@@ -269,25 +277,6 @@
               instantSearchInstance,
               hasExhaustiveItems: false, // SFFV should not be used with show more
             });
-=======
-        helper.searchForFacetValues(attributeName, query).then(results => {
-          const facetValues = results.facetHits.map(({ value, ...item }) => ({
-            ...item,
-            value,
-            label: value,
-          }));
-
-          render({
-            items: facetValues,
-            state,
-            createURL,
-            helperSpecializedSearchFacetValues,
-            refine: toggleRefinement,
-            isFromSearch: true,
-            isFirstSearch: false,
-            instantSearchInstance,
-            hasExhaustiveItems: false, // SFFV should not be used with show more
->>>>>>> 7893cad3
           });
       }
     };
