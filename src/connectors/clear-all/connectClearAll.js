--- conflicted
+++ resolved
@@ -32,13 +32,8 @@
 
 /**
  * @typedef {Object} CustomClearAllWidgetOptions
-<<<<<<< HEAD
- * @property {string[]} excludeAttributes Every attributes that should not be removed when calling `refine()`.
- * @property {boolean} clearsQuery If `true`, `refine()` also clears the current search query.
-=======
  * @property {string[]} [excludeAttributes = []] Every attributes that should not be removed when calling `refine()`.
- * @property {boolean} [clearsQuery = false] Should calling `refine()` also clears the active search query.
->>>>>>> 651d4366
+ * @property {boolean} [clearsQuery = false] If `true`, `refine()` also clears the current search query.
  */
 
 /**
