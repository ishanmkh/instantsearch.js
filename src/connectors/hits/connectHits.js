import {checkRendering} from '../../lib/utils.js';

const usage = `Usage:
var customHits = connectHits(function render(params, isFirstRendering) {
  // params = {
  //   hits,
  //   results,
  //   instantSearchInstance,
  //   widgetParams,
  // }
});
search.addWidget(customHits());
Full documentation available at https://community.algolia.com/instantsearch.js/connectors/connectHits.html
`;

/**
<<<<<<< HEAD
 * @typedef HitsRenderingOptions
=======
 * @typedef {Object} CustomHitsWidgetOptions
 * @property {number} [hitsPerPage = 20] The number of hits to display per page
 */

/**
 * @typedef {Object} HitsRenderingOptions
>>>>>>> 035ae363
 * @property {Object[]} hits the hits contained in the last results from Algolia
 * @property {Object} results the complete results from Algolia
 * @property {InstantSearch} instantSearchInstance the instance of instantsearch on which the widget is attached
 * @property {Object} widgetParams all original options forwarded to rendering
 */

<<<<<<< HEAD
/**
 * Connects a rendering function with the hits business logic.
 * @param {function(HitsRenderingOptions, boolean)} renderFn function that renders the hits widget
 * @return {function} a widget factory for hits widget
 */
=======
 /**
  * Connects a rendering function with the hits business logic.
  * @type {Connector}
  * @param {function(HitsRenderingOptions, boolean)} renderFn function that renders the hits widget
  * @return {function(CustomHitsWidgetOptions)} a widget factory for hits widget
  */
>>>>>>> 035ae363
export default function connectHits(renderFn) {
  checkRendering(renderFn, usage);

  return (widgetParams = {}) => ({
    init({instantSearchInstance}) {
      renderFn({
        hits: [],
        results: undefined,
        instantSearchInstance,
        widgetParams,
      }, true);
    },

    render({results, instantSearchInstance}) {
      renderFn({
        hits: results.hits,
        results,
        instantSearchInstance,
        widgetParams,
      }, false);
    },
  });
}<|MERGE_RESOLUTION|>--- conflicted
+++ resolved
@@ -14,36 +14,19 @@
 `;
 
 /**
-<<<<<<< HEAD
- * @typedef HitsRenderingOptions
-=======
- * @typedef {Object} CustomHitsWidgetOptions
- * @property {number} [hitsPerPage = 20] The number of hits to display per page
- */
-
-/**
  * @typedef {Object} HitsRenderingOptions
->>>>>>> 035ae363
  * @property {Object[]} hits the hits contained in the last results from Algolia
  * @property {Object} results the complete results from Algolia
  * @property {InstantSearch} instantSearchInstance the instance of instantsearch on which the widget is attached
  * @property {Object} widgetParams all original options forwarded to rendering
  */
 
-<<<<<<< HEAD
 /**
  * Connects a rendering function with the hits business logic.
+ * @type {Connector}
  * @param {function(HitsRenderingOptions, boolean)} renderFn function that renders the hits widget
  * @return {function} a widget factory for hits widget
  */
-=======
- /**
-  * Connects a rendering function with the hits business logic.
-  * @type {Connector}
-  * @param {function(HitsRenderingOptions, boolean)} renderFn function that renders the hits widget
-  * @return {function(CustomHitsWidgetOptions)} a widget factory for hits widget
-  */
->>>>>>> 035ae363
 export default function connectHits(renderFn) {
   checkRendering(renderFn, usage);
 
