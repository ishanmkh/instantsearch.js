import escapeHTML, { tagConfig } from '../../lib/escape-highlight.js';
import { checkRendering } from '../../lib/utils.js';

const usage = `Usage:
var customHits = connectHits(function render(params, isFirstRendering) {
  // params = {
  //   hits,
  //   results,
  //   instantSearchInstance,
  //   widgetParams,
  // }
});
search.addWidget(
  customHits({
    [ escapeHTML = true ],
    [ transformItems ]
  })
);
Full documentation available at https://community.algolia.com/instantsearch.js/v2/connectors/connectHits.html
`;

/**
 * @typedef {Object} HitsRenderingOptions
 * @property {Object[]} hits The matched hits from Algolia API.
 * @property {Object} results The complete results response from Algolia API.
 * @property {Object} widgetParams All original widget options forwarded to the `renderFn`.
 */

/**
 * @typedef {Object} CustomHitsWidgetOptions
<<<<<<< HEAD
 * @property {boolean} [escapeHTML = true] Whether to escape HTML tags from `hits[i]._highlightResult`.
 * @property {function(object[]):object[]} [transformItems] Function to transform the items passed to the templates.
=======
 * @property {boolean} [escapeHits = false] If true, escape HTML tags from `hits[i]._highlightResult`.
 * @property {function(Object[]):Object[]} [transformItems] Function to transform the items passed to the templates.
>>>>>>> ef731cc4
 */

/**
 * **Hits** connector provides the logic to create custom widgets that will render the results retrieved from Algolia.
 * @type {Connector}
 * @param {function(HitsRenderingOptions, boolean)} renderFn Rendering function for the custom **Hits** widget.
 * @param {function} unmountFn Unmount function called when the widget is disposed.
 * @return {function(CustomHitsWidgetOptions)} Re-usable widget factory for a custom **Hits** widget.
 * @example
 * // custom `renderFn` to render the custom Hits widget
 * function renderFn(HitsRenderingOptions) {
 *   HitsRenderingOptions.widgetParams.containerNode.html(
 *     HitsRenderingOptions.hits.map(function(hit) {
 *       return '<div>' + hit._highlightResult.name.value + '</div>';
 *     })
 *   );
 * }
 *
 * // connect `renderFn` to Hits logic
 * var customHits = instantsearch.connectors.connectHits(renderFn);
 *
 * // mount widget on the page
 * search.addWidget(
 *   customHits({
 *     containerNode: $('#custom-hits-container'),
 *   })
 * );
 */
export default function connectHits(renderFn, unmountFn) {
  checkRendering(renderFn, usage);

  return (widgetParams = {}) => {
    const { transformItems = items => items } = widgetParams;

    return {
      getConfiguration() {
        return widgetParams.escapeHTML ? tagConfig : undefined;
      },

      init({ instantSearchInstance }) {
        renderFn(
          {
            hits: [],
            results: undefined,
            instantSearchInstance,
            widgetParams,
          },
          true
        );
      },

      render({ results, instantSearchInstance }) {
        results.hits = transformItems(results.hits);

        if (
          widgetParams.escapeHTML &&
          results.hits &&
          results.hits.length > 0
        ) {
          results.hits = escapeHTML(results.hits);
        }

        renderFn(
          {
            hits: results.hits,
            results,
            instantSearchInstance,
            widgetParams,
          },
          false
        );
      },

      dispose() {
        unmountFn();
      },
    };
  };
}<|MERGE_RESOLUTION|>--- conflicted
+++ resolved
@@ -28,13 +28,8 @@
 
 /**
  * @typedef {Object} CustomHitsWidgetOptions
-<<<<<<< HEAD
  * @property {boolean} [escapeHTML = true] Whether to escape HTML tags from `hits[i]._highlightResult`.
- * @property {function(object[]):object[]} [transformItems] Function to transform the items passed to the templates.
-=======
- * @property {boolean} [escapeHits = false] If true, escape HTML tags from `hits[i]._highlightResult`.
- * @property {function(Object[]):Object[]} [transformItems] Function to transform the items passed to the templates.
->>>>>>> ef731cc4
+ * @property {function(object[]):Object[]} [transformItems] Function to transform the items passed to the templates.
  */
 
 /**
