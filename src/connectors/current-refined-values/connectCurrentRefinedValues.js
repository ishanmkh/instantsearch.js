--- conflicted
+++ resolved
@@ -51,7 +51,7 @@
  * @property {function(item)} createURL Creates an individual url where a single refinement is cleared.
  * @property {Refinements[]} refinements All the current refinements.
  * @property {InstantsSearch} instantSearchInstance Instance of instantsearch on which the widget is attached.
- * @property {Object} widgetParams All original `CurrentRefinedValuesWidgetOptions` forwarded to the `renderFn`.
+ * @property {Object} widgetParams All original `CustomCurrentRefinedValuesWidgetOptions` forwarded to the `renderFn`.
  */
 
 /**
@@ -73,9 +73,8 @@
  * **CurrentRefinedValues** connector provides the logic to build a widget that will give the user the ability to remove all or some of the filters that were set.
  * This provides a `CurrentRefinedValuesRenderingOptions.refine(item)` function to remove the selected refinement.
  * @type {Connector}
-<<<<<<< HEAD
  * @param {function(CurrentRefinedValuesRenderingOptions)} renderFn Rendering function for the custom **CurrentRefinedValues** widget.
- * @return {function(CurrentRefinedValuesWidgetOptions): CurrentRefinedValuesWidget} Re-usable widget factory for a custom **CurrentRefinedValues** widget.
+ * @return {function(CurrentRefinedValuesWidgetOptions)} Re-usable widget factory for a custom **CurrentRefinedValues** widget.
  * @example
  * var $ = window.$;
  * var instantsearch = window.instantsearch;
@@ -136,10 +135,6 @@
  *     containerNode: $('#custom-crv-container'),
  *   })
  * );
-=======
- * @param {function(CurrentRefinedValuesRenderingOptions)} renderFn the custom rendering function
- * @return {function(CustomCurrentRefinedValuesWidgetOptions): CurrentRefinedValuesWidget} a function that creates CurrentRefinedValues widget
->>>>>>> 26cde651
  */
 export default function connectCurrentRefinedValues(renderFn) {
   checkRendering(renderFn, usage);
