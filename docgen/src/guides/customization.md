---
title: Custom widgets
mainTitle: Guides
layout: main.pug
name: customize
category: guides
withHeadings: true
navWeight: 0
---

## Custom widgets

InstantSearch.js comes bundled with a set of 18 UI components. Each of them
has options to manipulate CSS classes or even modifying part of the HTML
output (templates).

However, those may not be enough for your use-case or you might want
to use parameters from Algolia that are not usable in the current set of
widgets.

That's what this guide is all about: extending instantsearch.js to fit your
needs perfectly.

InstantSearch.js offers two ways for building new widgets:
 - use connectors to reuse the business logic of an existing widget
 - use the widget specification to interact directly with Algolia

## Connectors

Connectors are the render-less counterparts of the widgets. They encapsulate
all the logic needed for making search widgets. Each one of them is specialized
to make a certain type of widget.

Connectors are functions that will create a widget factory, functions that can
creates widgets instances.

They follow the pattern:

```javascript
(rendering) => (widgetParameters) => Widget
```

We will cover two examples in this guide:
 - how to display a menu as a dropdown
 - how to enhance the displayed results based on what Algolia answers

Don't be scared! let's go together step by step on how to write a custom widget.

### How to create a custom menu with a dropdown

In this example we will create a new custom widget using [connectMenu](/connectors.html#connectMenu) connector.
We will cover step by step on how to write a render function used by the connector.

<<<<<<< HEAD
For simplicity, we will write custom widgets with [jQuery](https://jquery.com/) to manipulate the DOM.

In the first three steps we focus on implementing the rendering function and then will it connect it to InstantSearch.
=======
For simplicity, we will write custom widgets using [jQuery](https://jquery.com/) to manipulate the DOM.
>>>>>>> 9dc582ba

#### 1. Set up the DOM

Since we use jQuery in these examples, we want to update only the changing parts of the markup at every render.

To help you to do that, the connectors API provides `isFirstRendering` a boolean as second argument of the render function. We can leverage this to insert the initial markup of your custom widget.

```javascript
var customMenuRenderFn = function(renderParams, isFirstRendering) {
  if (isFirstRendering) {
    // insert needed markup in the DOM
    // here we want a `<select></select>` element and the title
    $(window.document.body).append(
      '<h1>My first custom menu widget</h1>' +
      '<select></select>'
    );
  }
}
```

If you use a rendering library such as React, you can omit this part because React will compute this for you.


#### 2. Display the available dropdown options

Then, on every render we want to update and insert the available menu items as `<option>` DOM nodes:

```javascript
var customMenuRenderFn = function(renderParams, isFirstRendering) {
  if (isFirstRendering) {
    $(document.body).append(
      '<h1>My first custom menu widget</h1>' +
      '<select></select>'
    );
  }

  // `renderParams` is an object containing all the informations
  // you need to create a custom widget.
  var items = renderParams.items;

  // Transform `items[]` to HTML markup:
  //
  // each item comes with a `value` and `label`, it will also have a boolean to true
  // called `isRefined` when the current menu item is selected by the user.
  var optionsHTML = items.map(function(item) {
    return (
      '<option value="' + item.value + '"' + (item.isRefined ? ' selected' : '') + '>' +
      item.label + '(' + item.count ')' +
      '</option>'
    );
  });

  // then replace the content of `<select></select>` node with the new menu items markup.
  $(document.body).find('select').html(optionsHTML);
}
```

Now we have all the menu options displayed on the page but nothing is updating when the user selects a new option. Let's connect the dropdown to the search.


#### 3. Make it interacts with the search results

Menu connector comes with a `refine()` function in the first argument `renderParams` object.
You need to call this `refine()` function every time an user select another option to *refine* the search results:

```javascript
var customMenuRenderFn = function(renderParams, isFirstRendering) {
  if (isFirstRendering) {
    $(document.body).append(
      '<h1>My first custom menu widget</h1>' +
      '<select></select>'
    );

    // We will bind the `<select>` change event on first render
    // because we don't want to create new listeners on every render
    // for potential performance issues:
    var refine = renderParams.refine;

    // we will use `event.target.value` to identify
    // which option is selected and then refine it:
    $(document.body).find('select').on('click', function(event) {
      refine(event.target.value);
    });
  }

  var items = renderParams.items;
  var optionsHTML = items.map(function(item) {
    return (
      '<option value="' + item.value + '"' + (item.isRefined ? ' selected' : '') + '>' +
      item.label + '(' + item.count ')' +
      '</option>'
    );
  });
  $(document.body).find('select').html(optionsHTML);
}
```

Now every time an user selects a new option in the dropdown menu, it triggers new search to refine the search results!


#### 4. Mount the custom menu dropdown widget on your page

We've just written the render function, we can now use it with the menu connector. This will create a new widget factory for our custom dropdown widget.

Let's use this factory in your search:

```javascript
var customMenuRenderFn = function(renderParams, isFirstRendering) {
  if (isFirstRendering) {
    $(document.body).append(
      '<h1>My first custom menu widget</h1>' +
      '<select></select>'
    );

    var refine = renderParams.refine;
    $(document.body).find('select').on('click', function(event) {
      refine(event.target.value);
    });
  }

  var items = renderParams.items;
  var optionsHTML = items.map(function(item) {
    return (
      '<option value="' + item.value + '"' + (item.isRefined ? ' selected' : '') + '>' +
      item.label + '(' + item.count ')' +
      '</option>'
    );
  });
  $(document.body).find('select').html(optionsHTML);
}

// Create a new factory of the custom menu select widget:
var dropdownMenu = instantsearch.connectors.connectMenu(customMenuRenderFn);

// Instantiate custom widget and display it on the page.
//
// Custom widgets that are created with connectors accepts
// the same options as a built-in widget, for instance
// the menu widget takes a mandatory `attributeName` option
// so we have to do the same:
search.addWidget(
  dropdownMenu({
    attributeName: 'categories'
  })
);
```

This example works on a single DOM element, which means that you won't be able to re-use it for another attribute.

#### 5. Make it reusable!

Connectors are meant to be reusable, it is important to be able to pass options to
the rendering of each single widget instance when instantiating them.

That's why all the options passed to the newly created widget factory will be forwarded to the
rendering.

Let's update our custom render function to be able to configure the DOM element where the widget is mount and also the title:

```javascript
var customMenuRenderFn = function(renderParams, isFirstRendering) {
  // widgetParams contains all the original options used to instantiate the widget on the page.
  var container = renderParams.widgetParams.containerNode;
  var title = renderParams.widgetParams.title || 'My first custom menu widget';

  if (isFirstRendering) {
    // replace `document.body` with the container provided by the user
    // and also the new title
    $(container).append(
      '<h1>' + title + '</h1>' +
      '<select></select>'
    );

    var refine = renderParams.refine;
    $(container).find('select').on('click', function(event) {
      refine(event.target.value);
    });
  }

  var items = renderParams.items;
  var optionsHTML = items.map(function(item) {
    return (
      '<option value="' + item.value + '"' + (item.isRefined ? ' selected' : '') + '>' +
      item.label + '(' + item.count ')' +
      '</option>'
    );
  });
  $(container).find('select').html(optionsHTML);
}

var dropdownMenu = instantsearch.connectors.connectMenu(customMenuRenderFn);

// Now you can use the dropdownMenu at two different places in the DOM:
// (since they use the same `attributeName` they will display the same options)
search.addWidget(
  dropdownMenu({
    attributeName: 'categories',
    containerNode: '#first-dropdown',
    title: 'First dropdown'
  })
);

search.addWidget(
  dropdownMenu({
    attributeName: 'categories',
    containerNode: '#second-dropdown',
    title: 'Second dropdown'
  })
);
```

With this steps we introduced a way to provide custom parameters:
  * a DOM container
  * a title

And voilà, we have covered how to write a simple custom widget using connectors 🎉 !

Now you can [read more about connectors](/connectors.html) in the docs and create more advance usages with the same simplicity.

Feel free to share with the [community](https://discourse.algolia.com) your custom widgets 🙏<|MERGE_RESOLUTION|>--- conflicted
+++ resolved
@@ -51,13 +51,9 @@
 In this example we will create a new custom widget using [connectMenu](/connectors.html#connectMenu) connector.
 We will cover step by step on how to write a render function used by the connector.
 
-<<<<<<< HEAD
 For simplicity, we will write custom widgets with [jQuery](https://jquery.com/) to manipulate the DOM.
 
 In the first three steps we focus on implementing the rendering function and then will it connect it to InstantSearch.
-=======
-For simplicity, we will write custom widgets using [jQuery](https://jquery.com/) to manipulate the DOM.
->>>>>>> 9dc582ba
 
 #### 1. Set up the DOM
 
