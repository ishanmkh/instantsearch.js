--- conflicted
+++ resolved
@@ -93,13 +93,12 @@
         "url": "guides/angular-integration.html"
       },
       {
-<<<<<<< HEAD
+        "name": "Use your own backend",
+        "url": "guides/custom-backend.html"
+      },
+      {
         "name": "Prepare for v3",
         "url": "guides/prepare-for-v3.html"
-=======
-        "name": "Use your own backend",
-        "url": "guides/custom-backend.html"
->>>>>>> e6be3f2c
       }
     ]
   },
@@ -154,13 +153,12 @@
     "url": "guides/migration.html"
   },
   {
-<<<<<<< HEAD
+    "name": "Use your own backend",
+    "url": "guides/custom-backend.html"
+  },
+  {
     "name": "Prepare for v3",
     "url": "guides/prepare-for-v3.html"
-=======
-    "name": "Use your own backend",
-    "url": "guides/custom-backend.html"
->>>>>>> e6be3f2c
   },
   {
     "name": "instantsearch()",
