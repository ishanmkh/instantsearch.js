--- conflicted
+++ resolved
@@ -159,21 +159,12 @@
 );
 
 search.addWidget(
-<<<<<<< HEAD
   instantsearch.widgets.sortBy({
     container: '#sort-by',
     items: [
-      {name: 'ikea', label: 'Featured'},
-      {name: 'ikea_price_asc', label: 'Price asc.'},
-      {name: 'ikea_price_desc', label: 'Price desc.'}
-=======
-  instantsearch.widgets.sortBySelector({
-    container: '#sort-by-selector',
-    indices: [
       {name: 'instant_search', label: 'Featured'},
       {name: 'instant_search_price_asc', label: 'Price asc.'},
       {name: 'instant_search_price_desc', label: 'Price desc.'}
->>>>>>> ef731cc4
     ],
     label:'sort by'
   })
