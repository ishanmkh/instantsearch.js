--- conflicted
+++ resolved
@@ -49,28 +49,20 @@
     })
   );
 
-<<<<<<< HEAD
-  storiesOf('Menu').add('select', wrapWithHits(containerNode => {
-    window.search.addWidget(vanillaWidgets.selectMenu({
-      containerNode,
-      attributeName: 'brand',
-      limit: 10,
-      title: 'Brands',
-    }));
-  }));
+  storiesOf('Menu').add(
+    'select',
+    wrapWithHits(containerNode => {
+      window.search.addWidget(
+        vanillaWidgets.selectMenu({
+          containerNode,
+          attributeName: 'brand',
+          limit: 10,
+          title: 'Brands',
+        })
+      );
+    })
+  );
 
-  storiesOf('RefinementList').add('default', wrapWithHits(containerNode => {
-    window.search.addWidget(
-      vanillaWidgets.refinementList({
-        containerNode,
-        attributeName: 'brand',
-        operator: 'or',
-        limit: 10,
-        title: 'Brands',
-      })
-    );
-  }));
-=======
   storiesOf('RefinementList').add(
     'default',
     wrapWithHits(containerNode => {
@@ -85,5 +77,4 @@
       );
     })
   );
->>>>>>> d00b543a
 };