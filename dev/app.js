--- conflicted
+++ resolved
@@ -187,25 +187,4 @@
   document.querySelector('.search').className = 'row search search--visible';
 });
 
-<<<<<<< HEAD
-=======
-search.addWidget(
-  instantsearch.widgets.priceRanges({
-    container: '#price-ranges',
-    attributeName: 'price',
-    templates: {
-      header: 'Price ranges'
-    },
-    cssClasses: {
-      header: 'facet-title',
-      body: 'nav nav-stacked',
-      range: 'facet-value',
-      form: '',
-      input: 'fixed-input-sm',
-      button: 'btn btn-default btn-sm'
-    }
-  })
-);
-
->>>>>>> 9e2e5f48
 search.start();